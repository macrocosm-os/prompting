<picture>
    <source srcset="./assets/macrocosmos-white.png"  media="(prefers-color-scheme: dark)">
    <source srcset="./assets/macrocosmos-black.png"  media="(prefers-color-scheme: light)">
    <img src="macrocosmos-black.png">
</picture>

<div align="center">

# **Bittensor SN1** <!-- omit in toc -->
[![Discord Chat](https://img.shields.io/discord/308323056592486420.svg)](https://discord.gg/bittensor)
[![License: MIT](https://img.shields.io/badge/License-MIT-yellow.svg)](https://opensource.org/licenses/MIT)

---

### The Incentivized Internet <!-- omit in toc -->

[Discord](https://discord.gg/bittensor) • [Network](https://taostats.io/) • [Research](https://bittensor.com/whitepaper)

</div>

---

This repository is the **official codebase for Bittensor Subnet 1 (SN1) v1.0.0+, which was released on 22nd January 2024**. To learn more about the Bittensor project and the underlying mechanics, [read here.](https://docs.bittensor.com/).

# Introduction

This repo defines an incentive mechanism to create a distributed conversational AI for Subnet 1 (SN1).

Validators and miners are based on large language models (LLM). The validation process uses **internet-scale datasets and goal-driven behaviour to drive human-like conversations**.


</div>

# Installation

Clone this repository and run the [install.sh](./install.sh) script.

```bash
git clone https://github.com/opentensor/prompting.git
cd prompting
bash install.sh
```

If you are running a validator, you will need to install the extras via poetry.  Linux is required to run a validator.

```bash
poetry install --extras validator
poetry run pip uninstall uvloop
```

If you are running a validator, logging in to Hugging Face is required:
```shell
huggingface-cli login
```
You also need to accept the License Agreement for the LMSYS-Chat-1M dataset: https://huggingface.co/datasets/lmsys/lmsys-chat-1m

</div>

# Compute Requirements

1. To run a **validator**, you will need at least 70GB of VRAM.
2. To run the default huggingface **miner**, you will need at least 70GB of VRAM.


**It is important to note that the baseminers are not recommended for main, and exist purely as an example. Running a base miner on main will result in no emissions and a loss in your registration fee.**
If you have any questions please reach out in the SN1 channel in the Bittensor Discord.
</div>

# How to Run
<<<<<<< HEAD
=======
You can use the following command to run a miner or a validator.  Since this is using [Poetry](https://python-poetry.org/docs/basic-usage/), you should run this either from the `poetry shell` (run this before running the python command) or you can add `poetry run` to the front of the `python` command.
>>>>>>> bdce4d23

To run a miner or validator, you first have to make sure you copy the .env.example file to a .env file and replace all env variables with the appropriate values. Then you can simply execute

```
poetry run python <SCRIPT_PATH>
```

where `SCRIPT_PATH` is either:
1. `neurons/miners/openai/miner.py`
2. `neurons/validator.py`

For ease of use, you can run the scripts as well with PM2, which is already installed in the install.sh file.

Example of running an Openai miner on Main:

```bash
pm2 start "poetry run python neurons/miners/openai/miner.py"
```

# Testnet
We highly recommend that you run your miners on testnet before deploying on main. This is give you an opportunity to debug your systems, and ensure that you will not lose valuable immunity time. The SN1 testnet is **netuid 61**.

In order to run on testnet, you will need to go through the same hotkey registration proceure as on main, but using **testtao**. You will need to ask for some in the community discord if you do not have any.

Then, simply set test=True in your .env file and execute all other steps as before.

## Running with autoupdate (NOTE: This is currently untested)

You can run the validator in auto-update mode by using pm2 along with the `run.sh` bash script. This command will initiate two pm2 processes: one for auto-update monitoring, named **s1_validator_update**, and another for running the validator itself, named **s1_validator_main_process**.
```bash
pm2 start run.sh --name s1_validator_autoupdate -- --wallet.name <your-wallet-name> --wallet.hotkey <your-wallet-hot-key>
```

> Note: this is not an end solution, major releases or changes in requirements will still require you to manually restart the processes. Regularly monitor the health of your validator to ensure optimal performance.<|MERGE_RESOLUTION|>--- conflicted
+++ resolved
@@ -67,10 +67,6 @@
 </div>
 
 # How to Run
-<<<<<<< HEAD
-=======
-You can use the following command to run a miner or a validator.  Since this is using [Poetry](https://python-poetry.org/docs/basic-usage/), you should run this either from the `poetry shell` (run this before running the python command) or you can add `poetry run` to the front of the `python` command.
->>>>>>> bdce4d23
 
 To run a miner or validator, you first have to make sure you copy the .env.example file to a .env file and replace all env variables with the appropriate values. Then you can simply execute
 
