# ruff: noqa: E402
from shared import settings

settings.shared_settings = settings.SharedSettings.load(mode="validator")
shared_settings = settings.shared_settings

import asyncio
import multiprocessing as mp
import time

from loguru import logger

<<<<<<< HEAD
from prompting import mutable_globals
from prompting.api.api import start_api
from prompting.base.dendrite import DendriteResponseEvent
from prompting.base.epistula import query_miners
from prompting.base.forward import log_stream_results
from prompting.base.validator import BaseValidatorNeuron
=======
from prompting.api.api import start_scoring_api
>>>>>>> b5941c16
from prompting.llms.model_manager import model_scheduler
from prompting.llms.utils import GPUInfo
from prompting.miner_availability.miner_availability import availability_checking_loop
from prompting.rewards.scoring import task_scorer
from prompting.tasks.task_creation import task_loop
from prompting.tasks.task_sending import task_sender
from prompting.weight_setting.weight_setter import weight_setter
from shared.profiling import profiler

NEURON_SAMPLE_SIZE = 100


<<<<<<< HEAD
class Validator(BaseValidatorNeuron):
    """Text prompt validator neuron."""

    def __init__(self, config=None):
        super(Validator, self).__init__(config=config)
        self.load_state()
        self._lock = asyncio.Lock()
        self.time_of_block_sync = None

    @property
    def estimate_block(self):
        """
        Estimate the current block number based on the time since the last block sync.

        Returns:
            Optional[int]: The estimated block number or None if an error occurs.
        """

        if self.time_of_block_sync is None:
            block = self.block
            return block

        # Calculate the block based on the time since the last block
        time_since_last_block = time.time() - self.time_of_block_sync
        # A block happens every 12 seconds
        blocks_since_last_block = time_since_last_block // 12
        estimated_block = int(self._block + blocks_since_last_block)

        return estimated_block

    async def run_step(self, k: int, timeout: float) -> ValidatorLoggingEvent | ErrorLoggingEvent | None:
        """Executes a single step of the agent, which consists of:
        - Getting a list of uids to query
        - Querying the network
        - Rewarding the network
        - Updating the scores
        - Logging the event
        Args:
            agent (HumanAgent): The agent to run the step for.
            roles (List[str]): The roles for the synapse.
            messages (List[str]): The messages for the synapse.
            k (int): The number of uids to query.
            timeout (float): The timeout for the queries.
            exclude (list, optional): The list of uids to exclude from the query. Defaults to [].
        """
        while len(scoring_queue) > settings.SCORING_QUEUE_LENGTH_THRESHOLD:
            # logger.debug("Scoring queue is full. Waiting 1 second...")
            await asyncio.sleep(1)
        while len(mutable_globals.task_queue) == 0:
            # logger.warning("No tasks in queue. Waiting 1 second...")
            await asyncio.sleep(1)
        try:
            # get task from the task queue
            mutable_globals.task_queue: list[BaseTextTask]
            task = mutable_globals.task_queue.pop(0)

            # send the task to the miners and collect the responses
            with Timer() as timer:
                response_event = await self.collect_responses(task=task)
            if response_event is None:
                logger.warning("No response event collected. This should not be happening.")
                return
            logger.debug(f"Collected responses in {timer.final_time:.2f} seconds")

            # scoring_manager will score the responses as and when the correct model is loaded
            task_scorer.add_to_queue(
                task=task,
                response=response_event,
                dataset_entry=task.dataset_entry,
                block=self.estimate_block,
                step=self.step,
                task_id=task.task_id,
            )

            # Log the step event.
            return ValidatorLoggingEvent(
                block=self.estimate_block,
                step=self.step,
                step_time=timer.final_time,
                response_event=response_event,
                task_id=task.task_id,
            )

        except Exception as ex:
            logger.exception(ex)
            return ErrorLoggingEvent(
                error=str(ex),
            )

    async def collect_responses(self, task: BaseTextTask) -> DendriteResponseEvent | None:
        # Get the list of uids and their axons to query for this step.
        uids = miner_availabilities.get_available_miners(task=task, model=task.llm_model_id, k=NEURON_SAMPLE_SIZE)
        logger.debug(f"🔍 Querying uids: {uids}")
        if len(uids) == 0:
            logger.warning("No available miners. This should already have been caught earlier.")
            return

        messages: list[dict[str, str]] = []
        messages.append({"role": "user", "content": task.query})

        body = {
            "seed": task.seed,
            "sampling_parameters": task.sampling_params,
            "task": task.__class__.__name__,
            "model": task.llm_model_id,
            "messages": messages,
        }
        body_bytes = json.dumps(body).encode("utf-8")
        stream_results = await query_miners(uids, body_bytes)

        log_stream_results(stream_results)

        response_event = DendriteResponseEvent(
            stream_results=stream_results, uids=uids, timeout=settings.NEURON_TIMEOUT
        )
        return response_event

    async def forward(self):
        """
        Encapsulates a full conversation between the validator and miners. Contains one or more rounds of request-response.

        """
        logger.info("🚀 Starting forward loop...")
        with Timer() as timer:
            # in run_step, a task is generated and sent to the miners
            async with self._lock:
                event = await self.run_step(
                    k=NEURON_SAMPLE_SIZE,
                    timeout=settings.NEURON_TIMEOUT,
                )

        if not event:
            return

        event.forward_time = timer.final_time

    def __enter__(self):
        if settings.NO_BACKGROUND_THREAD:
            logger.warning("Running validator in main thread.")
            self.run()
        else:
            self.run_in_background_thread()

        return self

    def __exit__(self, exc_type, exc_value, traceback):
        """
        Stops the validator's background operations upon exiting the context.
        This method facilitates the use of the validator in a 'with' statement.

        Args:
            exc_type: The type of the exception that caused the context to be exited.
                      None if the context was exited without an exception.
            exc_value: The instance of the exception that caused the context to be exited.
                       None if the context was exited without an exception.
            traceback: A traceback object encoding the stack trace.
                       None if the context was exited without an exception.
        """
        if self.is_running:
            logger.debug("Stopping validator in background thread.")
            self.should_exit = True
            self.thread.join(5)
            self.is_running = False
            logger.debug("Stopped")
=======
async def main():
    # will start checking the availability of miners at regular intervals, needed for API and Validator
    asyncio.create_task(availability_checking_loop.start())
>>>>>>> b5941c16

    if shared_settings.DEPLOY_SCORING_API:
        # Use multiprocessing to bypass API blocking issue.
        api_process = mp.Process(target=lambda: asyncio.run(start_scoring_api()))
        api_process.start()

<<<<<<< HEAD
async def main():
    if settings.DEPLOY_API:
        asyncio.create_task(start_api())

=======
>>>>>>> b5941c16
    GPUInfo.log_gpu_info()
    # start profiling
    asyncio.create_task(profiler.print_stats())

    # start rotating LLM models
    asyncio.create_task(model_scheduler.start())

    # start creating tasks
    asyncio.create_task(task_loop.start())

    # will start checking the availability of miners at regular intervals
    asyncio.create_task(availability_checking_loop.start())

    # start sending tasks to miners
    asyncio.create_task(task_sender.start())

    # sets weights at regular intervals (synchronised between all validators)
    asyncio.create_task(weight_setter.start())

    # start scoring tasks in separate loop
    asyncio.create_task(task_scorer.start())
    # # TODO: Think about whether we want to store the task queue locally in case of a crash
    # # TODO: Possibly run task scorer & model scheduler with a lock so I don't unload a model whilst it's generating
    # # TODO: Make weight setting happen as specific intervals as we load/unload models
    start = time.time()
    await asyncio.sleep(60)
    while True:
        await asyncio.sleep(5)
        time_diff = -start + (start := time.time())
        logger.debug(f"Running {time_diff:.2f} seconds")


# The main function parses the configuration and runs the validator.
if __name__ == "__main__":
    asyncio.run(main())<|MERGE_RESOLUTION|>--- conflicted
+++ resolved
@@ -10,16 +10,7 @@
 
 from loguru import logger
 
-<<<<<<< HEAD
-from prompting import mutable_globals
-from prompting.api.api import start_api
-from prompting.base.dendrite import DendriteResponseEvent
-from prompting.base.epistula import query_miners
-from prompting.base.forward import log_stream_results
-from prompting.base.validator import BaseValidatorNeuron
-=======
 from prompting.api.api import start_scoring_api
->>>>>>> b5941c16
 from prompting.llms.model_manager import model_scheduler
 from prompting.llms.utils import GPUInfo
 from prompting.miner_availability.miner_availability import availability_checking_loop
@@ -32,189 +23,15 @@
 NEURON_SAMPLE_SIZE = 100
 
 
-<<<<<<< HEAD
-class Validator(BaseValidatorNeuron):
-    """Text prompt validator neuron."""
-
-    def __init__(self, config=None):
-        super(Validator, self).__init__(config=config)
-        self.load_state()
-        self._lock = asyncio.Lock()
-        self.time_of_block_sync = None
-
-    @property
-    def estimate_block(self):
-        """
-        Estimate the current block number based on the time since the last block sync.
-
-        Returns:
-            Optional[int]: The estimated block number or None if an error occurs.
-        """
-
-        if self.time_of_block_sync is None:
-            block = self.block
-            return block
-
-        # Calculate the block based on the time since the last block
-        time_since_last_block = time.time() - self.time_of_block_sync
-        # A block happens every 12 seconds
-        blocks_since_last_block = time_since_last_block // 12
-        estimated_block = int(self._block + blocks_since_last_block)
-
-        return estimated_block
-
-    async def run_step(self, k: int, timeout: float) -> ValidatorLoggingEvent | ErrorLoggingEvent | None:
-        """Executes a single step of the agent, which consists of:
-        - Getting a list of uids to query
-        - Querying the network
-        - Rewarding the network
-        - Updating the scores
-        - Logging the event
-        Args:
-            agent (HumanAgent): The agent to run the step for.
-            roles (List[str]): The roles for the synapse.
-            messages (List[str]): The messages for the synapse.
-            k (int): The number of uids to query.
-            timeout (float): The timeout for the queries.
-            exclude (list, optional): The list of uids to exclude from the query. Defaults to [].
-        """
-        while len(scoring_queue) > settings.SCORING_QUEUE_LENGTH_THRESHOLD:
-            # logger.debug("Scoring queue is full. Waiting 1 second...")
-            await asyncio.sleep(1)
-        while len(mutable_globals.task_queue) == 0:
-            # logger.warning("No tasks in queue. Waiting 1 second...")
-            await asyncio.sleep(1)
-        try:
-            # get task from the task queue
-            mutable_globals.task_queue: list[BaseTextTask]
-            task = mutable_globals.task_queue.pop(0)
-
-            # send the task to the miners and collect the responses
-            with Timer() as timer:
-                response_event = await self.collect_responses(task=task)
-            if response_event is None:
-                logger.warning("No response event collected. This should not be happening.")
-                return
-            logger.debug(f"Collected responses in {timer.final_time:.2f} seconds")
-
-            # scoring_manager will score the responses as and when the correct model is loaded
-            task_scorer.add_to_queue(
-                task=task,
-                response=response_event,
-                dataset_entry=task.dataset_entry,
-                block=self.estimate_block,
-                step=self.step,
-                task_id=task.task_id,
-            )
-
-            # Log the step event.
-            return ValidatorLoggingEvent(
-                block=self.estimate_block,
-                step=self.step,
-                step_time=timer.final_time,
-                response_event=response_event,
-                task_id=task.task_id,
-            )
-
-        except Exception as ex:
-            logger.exception(ex)
-            return ErrorLoggingEvent(
-                error=str(ex),
-            )
-
-    async def collect_responses(self, task: BaseTextTask) -> DendriteResponseEvent | None:
-        # Get the list of uids and their axons to query for this step.
-        uids = miner_availabilities.get_available_miners(task=task, model=task.llm_model_id, k=NEURON_SAMPLE_SIZE)
-        logger.debug(f"🔍 Querying uids: {uids}")
-        if len(uids) == 0:
-            logger.warning("No available miners. This should already have been caught earlier.")
-            return
-
-        messages: list[dict[str, str]] = []
-        messages.append({"role": "user", "content": task.query})
-
-        body = {
-            "seed": task.seed,
-            "sampling_parameters": task.sampling_params,
-            "task": task.__class__.__name__,
-            "model": task.llm_model_id,
-            "messages": messages,
-        }
-        body_bytes = json.dumps(body).encode("utf-8")
-        stream_results = await query_miners(uids, body_bytes)
-
-        log_stream_results(stream_results)
-
-        response_event = DendriteResponseEvent(
-            stream_results=stream_results, uids=uids, timeout=settings.NEURON_TIMEOUT
-        )
-        return response_event
-
-    async def forward(self):
-        """
-        Encapsulates a full conversation between the validator and miners. Contains one or more rounds of request-response.
-
-        """
-        logger.info("🚀 Starting forward loop...")
-        with Timer() as timer:
-            # in run_step, a task is generated and sent to the miners
-            async with self._lock:
-                event = await self.run_step(
-                    k=NEURON_SAMPLE_SIZE,
-                    timeout=settings.NEURON_TIMEOUT,
-                )
-
-        if not event:
-            return
-
-        event.forward_time = timer.final_time
-
-    def __enter__(self):
-        if settings.NO_BACKGROUND_THREAD:
-            logger.warning("Running validator in main thread.")
-            self.run()
-        else:
-            self.run_in_background_thread()
-
-        return self
-
-    def __exit__(self, exc_type, exc_value, traceback):
-        """
-        Stops the validator's background operations upon exiting the context.
-        This method facilitates the use of the validator in a 'with' statement.
-
-        Args:
-            exc_type: The type of the exception that caused the context to be exited.
-                      None if the context was exited without an exception.
-            exc_value: The instance of the exception that caused the context to be exited.
-                       None if the context was exited without an exception.
-            traceback: A traceback object encoding the stack trace.
-                       None if the context was exited without an exception.
-        """
-        if self.is_running:
-            logger.debug("Stopping validator in background thread.")
-            self.should_exit = True
-            self.thread.join(5)
-            self.is_running = False
-            logger.debug("Stopped")
-=======
 async def main():
     # will start checking the availability of miners at regular intervals, needed for API and Validator
     asyncio.create_task(availability_checking_loop.start())
->>>>>>> b5941c16
 
     if shared_settings.DEPLOY_SCORING_API:
         # Use multiprocessing to bypass API blocking issue.
         api_process = mp.Process(target=lambda: asyncio.run(start_scoring_api()))
         api_process.start()
 
-<<<<<<< HEAD
-async def main():
-    if settings.DEPLOY_API:
-        asyncio.create_task(start_api())
-
-=======
->>>>>>> b5941c16
     GPUInfo.log_gpu_info()
     # start profiling
     asyncio.create_task(profiler.print_stats())
