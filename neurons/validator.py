# ruff: noqa: E402
import asyncio
import time
<<<<<<< HEAD
from typing import Optional
=======
>>>>>>> 14159a7c

import numpy as np

from prompting import settings

settings.settings = settings.Settings(mode="validator")
settings = settings.settings

import huggingface_hub
from loguru import logger

from neurons.forward import handle_response, log_stream_results
from prompting.base.dendrite import DendriteResponseEvent, StreamPromptingSynapse
from prompting.base.validator import BaseValidatorNeuron
from prompting.datasets.base import BaseDataset
from prompting.llms.vllm_llm import vLLMPipeline
from prompting.tasks.base_task import BaseTask
from prompting.tasks.task_registry import TaskRegistry
from prompting.utils.logging import ErrorEvent, ValidatorEvent, log_event
from prompting.utils.uids import get_random_uids

try:
    from organic_scoring.synth_dataset import SynthDatasetConversation

    from prompting.organic.organic_scoring_prompting import OrganicScoringPrompting
except ImportError:
    raise ImportError(
        "Could not import organic-scoring library.  Please install via poetry: `poetry install --extras 'validator'`"
    )

NEURON_SAMPLE_SIZE = 100


class Validator(BaseValidatorNeuron):
    """
    Text prompt validator neuron.
    """

    def __init__(self, config=None):
        super(Validator, self).__init__(config=config)
        logger.info("load_state()")
        self.load_state()
        self._lock = asyncio.Lock()

        self.llm_pipeline = vLLMPipeline(
            llm_model_id=settings.NEURON_MODEL_ID_VALIDATOR,
            llm_max_allowed_memory_in_gb=settings.NEURON_LLM_MAX_ALLOWED_MEMORY_IN_GB,
            llm_max_model_len=settings.LLM_MAX_MODEL_LEN,
            gpus=settings.NEURON_GPUS,
            device=self.device,
            mock=settings.MOCK,
        )

        if self.axon is None or settings.ORGANIC_DISABLED:
            logger.warning(
                "Organic scoring is not enabled. To enable, remove '--neuron.axon_off' and '--neuron.organic_disabled'"
            )
            return

        huggingface_hub.login(settings.HF_TOKEN)
        dataset = SynthDatasetConversation()
        if dataset.exception is not None:
            logger.error(
                "Organic scoring on synthetic data is disabled. Failed to load HF dataset.\nMake sure to:\n"
                "1. Accept License on: https://huggingface.co/datasets/lmsys/lmsys-chat-1m\n"
                "2. Create HF Access Token: https://huggingface.co/settings/tokens\n"
                "3. Set Access Token 'HF_TOKEN' in .env.validator\n"
            )
            dataset = None

        self._organic_scoring = OrganicScoringPrompting(
            axon=self.axon,
            synth_dataset=dataset,
            llm_pipeline=self.llm_pipeline,
            tokenizer=self.llm_pipeline.tokenizer,
            update_scores_fn=self.update_scores,
            get_random_uids_fn=lambda: get_random_uids(self, k=settings.ORGANIC_SAMPLE_SIZE, exclude=[]),
<<<<<<< HEAD
            get_step_fn=lambda: self.step,
            get_block_fn=lambda: self.block,
=======
            lock=self._lock,
>>>>>>> 14159a7c
        )
        if self._organic_scoring is not None:
            self.loop.create_task(self._organic_scoring.start_loop())

    async def run_step(
<<<<<<< HEAD
        self, task: BaseTask, dataset: BaseDataset, k: int, timeout: float, exclude: Optional[list] = None
    ) -> ValidatorEvent | ErrorEvent | None:
        """Executes a single step of the agent, which consists of:
            - Getting a list of uids to query
            - Querying the network
            - Rewarding the network
            - Updating the scores
            - Logging the event
=======
        self, task: BaseTask, dataset: BaseDataset, k: int, timeout: float, exclude: list = None
    ) -> ValidatorEvent | ErrorEvent | None:
        """Executes a single step of the agent, which consists of:
        - Getting a list of uids to query
        - Querying the network
        - Rewarding the network
        - Updating the scores
        - Logging the event
>>>>>>> 14159a7c

        Args:
            agent (HumanAgent): The agent to run the step for.
            roles (List[str]): The roles for the synapse.
            messages (List[str]): The messages for the synapse.
            k (int): The number of uids to query.
            timeout (float): The timeout for the queries.
            exclude (list, optional): The list of uids to exclude from the query. Defaults to [].
        """
        try:
            logger.debug("run_step", task.__class__.__name__)
            if not (dataset_entry := dataset.random()):
                logger.warning(f"Dataset {dataset.__class__.__name__} returned None. Skipping step.")
                return None
            # Generate the query and reference for the task
            query, reference = task.generate_query_reference(self.llm_pipeline, dataset_entry)
            # task.generate_reference(self.llm_pipeline)

            # Record event start time.
            start_time = time.time()

            # Get the list of uids to query for this step.
            uids = get_random_uids(self, k=k, exclude=exclude or [])

            axons = [settings.METAGRAPH.axons[uid] for uid in uids]

            # Directly call dendrite and process responses in parallel
            streams_responses = await self.dendrite(
                axons=axons,
                synapse=StreamPromptingSynapse(roles=["user"], messages=[query]),
                timeout=timeout,
                deserialize=False,
                streaming=True,
            )

            # Prepare the task for handling stream responses
            stream_results = await handle_response(
                stream_results_dict=dict(zip(uids, streams_responses)), tokenizer=self.llm_pipeline.tokenizer
            )

            log_stream_results(stream_results)

            # Encapsulate the responses in a response event (dataclass)
            response_event = DendriteResponseEvent(stream_results=stream_results, uids=uids, timeout=timeout)

            logger.info(f"Created DendriteResponseEvent:\n {response_event}")

            # Reward the responses and get the reward result (dataclass)
            # This contains a list of RewardEvents but can be exported as a dict (column-wise) for logging etc
            reward_pipeline = TaskRegistry.get_task_reward(task)
            reward_events, penalty_events, rewards = reward_pipeline.apply(
                response_event=response_event, reference=reference, challenge=query
            )

            logger.info(f"Created RewardResult:\n {rewards}")

            best_response = response_event.completions[np.argmax(rewards)]

            self.update_scores(rewards, uids)

            # Log the step event.
            return ValidatorEvent(
                best=best_response or "",
                block=self.block,
                step=self.step,
                step_time=time.time() - start_time,
                reward_events=reward_events or [],
                penalty_events=penalty_events or [],
<<<<<<< HEAD
                reference=reference,
                challenge=query,
                task=task.name,
                rewards=rewards,
=======
>>>>>>> 14159a7c
                response_event=response_event,
            )
        except Exception as ex:
            logger.exception(ex)
            return ErrorEvent(
                error=str(ex),
            )

    async def forward(self):
        """
        Encapsulates a full conversation between the validator and miners. Contains one or more rounds of request-response.

        """
        logger.info("🚀 Starting forward loop...")
        forward_start_time = time.time()

        while True:
            logger.info(f"📋 Selecting task... from {TaskRegistry.task_configs}")
            task_config = TaskRegistry.random()
            logger.info(f"📋 Creating {task_config.task.__name__} task... ")
            try:
                task, dataset = TaskRegistry.create_random_task_with_dataset()
                break
            except Exception as ex:
                logger.exception(ex)

        exclude_uids = []

        # when run_step is called, the agent updates its progress
        async with self._lock:
            event = await self.run_step(
                task=task,
                dataset=dataset,
                k=NEURON_SAMPLE_SIZE,
                timeout=settings.NEURON_TIMEOUT,
                exclude=exclude_uids,
            )

        # Adds forward time to event and logs it to wandb
        if not event:
            return

        event.forward_time = time.time() - forward_start_time
        log_event(event)

        # accepted_answer = event["best"] if random.random() < 0.5 else agent.task.reference

    def __enter__(self):
        if settings.NO_BACKGROUND_THREAD:
            logger.warning("Running validator in main thread.")
            self.run()
        else:
            self.run_in_background_thread()

        return self

    def __exit__(self, exc_type, exc_value, traceback):
        """
        Stops the validator's background operations upon exiting the context.
        This method facilitates the use of the validator in a 'with' statement.

        Args:
            exc_type: The type of the exception that caused the context to be exited.
                      None if the context was exited without an exception.
            exc_value: The instance of the exception that caused the context to be exited.
                       None if the context was exited without an exception.
            traceback: A traceback object encoding the stack trace.
                       None if the context was exited without an exception.
        """
        if self.is_running:
            logger.debug("Stopping validator in background thread.")
            self.should_exit = True
            self.thread.join(5)
            self.is_running = False
            logger.debug("Stopped")


# The main function parses the configuration and runs the validator.
if __name__ == "__main__":
    with Validator() as v:
        while True:
            logger.info(
                f"Validator running:: network: {settings.SUBTENSOR.network} "
                f"| block: {v.block} "
                f"| step: {v.step} "
                f"| uid: {v.uid} "
                f"| last updated: {v.block - settings.METAGRAPH.last_update[v.uid]} "
                f"| vtrust: {settings.METAGRAPH.validator_trust[v.uid]:.3f} "
                f"| emission {settings.METAGRAPH.emission[v.uid]:.3f}"
            )
            time.sleep(5)

            if v.should_exit:
                logger.warning("Ending validator...")
                break<|MERGE_RESOLUTION|>--- conflicted
+++ resolved
@@ -1,10 +1,9 @@
+# ruff: noqa: E402
+import asyncio
 # ruff: noqa: E402
 import asyncio
 import time
-<<<<<<< HEAD
 from typing import Optional
-=======
->>>>>>> 14159a7c
 
 import numpy as np
 
@@ -82,18 +81,13 @@
             tokenizer=self.llm_pipeline.tokenizer,
             update_scores_fn=self.update_scores,
             get_random_uids_fn=lambda: get_random_uids(self, k=settings.ORGANIC_SAMPLE_SIZE, exclude=[]),
-<<<<<<< HEAD
             get_step_fn=lambda: self.step,
             get_block_fn=lambda: self.block,
-=======
-            lock=self._lock,
->>>>>>> 14159a7c
         )
         if self._organic_scoring is not None:
             self.loop.create_task(self._organic_scoring.start_loop())
 
     async def run_step(
-<<<<<<< HEAD
         self, task: BaseTask, dataset: BaseDataset, k: int, timeout: float, exclude: Optional[list] = None
     ) -> ValidatorEvent | ErrorEvent | None:
         """Executes a single step of the agent, which consists of:
@@ -102,16 +96,6 @@
             - Rewarding the network
             - Updating the scores
             - Logging the event
-=======
-        self, task: BaseTask, dataset: BaseDataset, k: int, timeout: float, exclude: list = None
-    ) -> ValidatorEvent | ErrorEvent | None:
-        """Executes a single step of the agent, which consists of:
-        - Getting a list of uids to query
-        - Querying the network
-        - Rewarding the network
-        - Updating the scores
-        - Logging the event
->>>>>>> 14159a7c
 
         Args:
             agent (HumanAgent): The agent to run the step for.
@@ -180,13 +164,10 @@
                 step_time=time.time() - start_time,
                 reward_events=reward_events or [],
                 penalty_events=penalty_events or [],
-<<<<<<< HEAD
                 reference=reference,
                 challenge=query,
                 task=task.name,
                 rewards=rewards,
-=======
->>>>>>> 14159a7c
                 response_event=response_event,
             )
         except Exception as ex:
@@ -276,9 +257,18 @@
                 f"| last updated: {v.block - settings.METAGRAPH.last_update[v.uid]} "
                 f"| vtrust: {settings.METAGRAPH.validator_trust[v.uid]:.3f} "
                 f"| emission {settings.METAGRAPH.emission[v.uid]:.3f}"
+            logger.info(
+                f"Validator running:: network: {settings.SUBTENSOR.network} "
+                f"| block: {v.block} "
+                f"| step: {v.step} "
+                f"| uid: {v.uid} "
+                f"| last updated: {v.block - settings.METAGRAPH.last_update[v.uid]} "
+                f"| vtrust: {settings.METAGRAPH.validator_trust[v.uid]:.3f} "
+                f"| emission {settings.METAGRAPH.emission[v.uid]:.3f}"
             )
             time.sleep(5)
 
             if v.should_exit:
                 logger.warning("Ending validator...")
+                logger.warning("Ending validator...")
                 break