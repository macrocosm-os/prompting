# The MIT License (MIT)
# Copyright © 2023 Yuma Rao

# Permission is hereby granted, free of charge, to any person obtaining a copy of this software and associated
# documentation files (the “Software”), to deal in the Software without restriction, including without limitation
# the rights to use, copy, modify, merge, publish, distribute, sublicense, and/or sell copies of the Software,
# and to permit persons to whom the Software is furnished to do so, subject to the following conditions:

# The above copyright notice and this permission notice shall be included in all copies or substantial portions of
# the Software.

# THE SOFTWARE IS PROVIDED “AS IS”, WITHOUT WARRANTY OF ANY KIND, EXPRESS OR IMPLIED, INCLUDING BUT NOT LIMITED TO
# THE WARRANTIES OF MERCHANTABILITY, FITNESS FOR A PARTICULAR PURPOSE AND NONINFRINGEMENT. IN NO EVENT SHALL
# THE AUTHORS OR COPYRIGHT HOLDERS BE LIABLE FOR ANY CLAIM, DAMAGES OR OTHER LIABILITY, WHETHER IN AN ACTION
# OF CONTRACT, TORT OR OTHERWISE, ARISING FROM, OUT OF OR IN CONNECTION WITH THE SOFTWARE OR THE USE OR OTHER
# DEALINGS IN THE SOFTWARE.

# Define the version of the template module.
<<<<<<< HEAD
__version__ = "1.0.0"
=======
__version__ = "0.0.2"
>>>>>>> c718e2ed
version_split = __version__.split(".")
__spec_version__ = (
    (10000 * int(version_split[0]))
    + (100 * int(version_split[1]))
<<<<<<< HEAD
    + (10 * int(version_split[2]))
=======
    + (1 * int(version_split[2]))
>>>>>>> c718e2ed
)

# Import all submodules.
from . import protocol
from . import base
from . import rewards
from . import tasks
from . import tools
from . import utils

from . import forward
from . import agent
from . import conversation
from . import dendrite
from . import llm<|MERGE_RESOLUTION|>--- conflicted
+++ resolved
@@ -16,20 +16,12 @@
 # DEALINGS IN THE SOFTWARE.
 
 # Define the version of the template module.
-<<<<<<< HEAD
 __version__ = "1.0.0"
-=======
-__version__ = "0.0.2"
->>>>>>> c718e2ed
 version_split = __version__.split(".")
 __spec_version__ = (
     (10000 * int(version_split[0]))
     + (100 * int(version_split[1]))
-<<<<<<< HEAD
-    + (10 * int(version_split[2]))
-=======
     + (1 * int(version_split[2]))
->>>>>>> c718e2ed
 )
 
 # Import all submodules.
