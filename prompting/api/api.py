--- conflicted
+++ resolved
@@ -1,112 +1,17 @@
 import uvicorn
-from fastapi import FastAPI, Request
+from fastapi import FastAPI
 from loguru import logger
 
-from prompting import mutable_globals
 from prompting.api.api_managements.api import router as api_management_router
 from prompting.api.miner_availabilities.api import router as miner_availabilities_router
-<<<<<<< HEAD
-from prompting.datasets.base import DatasetEntry
-from prompting.rewards.scoring import ScoringConfig
-=======
 from prompting.api.scoring.api import router as scoring_router
->>>>>>> 32e3bb6f
 from prompting.settings import settings
-from prompting.tasks.base_task import BaseTextTask
-from shared.dendrite import DendriteResponseEvent, SynapseStreamResult
 
 app = FastAPI()
 
 app.include_router(api_management_router, prefix="/api_management", tags=["api_management"])
 app.include_router(miner_availabilities_router, prefix="/miner_availabilities", tags=["miner_availabilities"])
 app.include_router(scoring_router, prefix="/scoring", tags=["scoring"])
-
-
-@app.post("/score")
-async def score(request: Request):
-    """Endpoint to receive a response for scoring.
-
-    Example request:
-    {
-        "response": "Miner's response to be scored.",
-        "uid": 9999,
-        "query": "What is the capital of France?",
-        "seed": 1234,
-        "llm_model_id": "some-llm-model",
-        "sampling_params": {"temperature": 0.7},
-        "timeout": 15,
-        "block": 42,
-        "step": 2,
-        "task_id": "custom_task_id",
-        "response_uid": 9999
-    }
-    """
-    try:
-        data = await request.json()
-
-        # Mandatory fields
-        response_str = data.get("response")
-        if response_str is None:
-            return {"status": "error", "message": "'response' field is required"}
-
-        uid = data.get("uids")
-        if uid is None:
-            return {"status": "error", "message": "'uid' field is required"}
-
-        # Optional fields with defaults.
-        query = data.get("query", "Dummy query")
-        seed = data.get("seed", 1234)
-        llm_model_id = data.get("llm_model_id", "some-llm-model")
-        sampling_params = data.get("sampling_params", {})
-        dataset_entry_id = data.get("dataset_entry_id", "dummy_dataset_entry_id")
-
-        # Construct the BaseTextTask.
-        task = BaseTextTask(
-            query=query,
-            seed=seed,
-            llm_model_id=llm_model_id,
-            sampling_params=sampling_params,
-            dataset_entry_id=dataset_entry_id,
-        )
-
-        # Build the SynapseStreamResult.
-        response_uid = data.get("response_uid", 9999)
-        stream_result = SynapseStreamResult(
-            exception=None,
-            uid=response_uid,
-            accumulated_chunks=[response_str],
-            accumulated_chunks_timings=[],
-            tokens_per_chunk=[],
-        )
-
-        # Construct DendriteResponseEvent.
-        timeout = data.get("timeout", 10)
-        response_event = DendriteResponseEvent(stream_results=[stream_result], uids=[uid], timeout=timeout)
-
-        # Construct DatasetEntry if provided, else empty.
-        dataset_entry = DatasetEntry()
-
-        # Optional scoring config fields.
-        block = data.get("block", 0)
-        step = data.get("step", 0)
-        task_id = data.get("task_id", "")
-
-        # Add to scoring queue.
-        mutable_globals.scoring_queue.append(
-            ScoringConfig(
-                task=task,
-                response=response_event,
-                dataset_entry=dataset_entry,
-                block=block,
-                step=step,
-                task_id=task_id,
-            )
-        )
-        return {"status": "scoring_queued", "task_id": task_id}
-
-    except Exception as e:
-        logger.exception("Error processing the string for scoring")
-        return {"status": "error", "message": str(e)}
 
 
 @app.get("/health")
