--- conflicted
+++ resolved
@@ -2,22 +2,18 @@
 import random
 from typing import AsyncGenerator
 
-import openai
 from fastapi import APIRouter, Depends, HTTPException, Request
-from fastapi.responses import StreamingResponse
-from httpx import Timeout
 from loguru import logger
 
 from prompting.api.api_managements.api import validate_api_key
 from prompting.base.dendrite import DendriteResponseEvent, SynapseStreamResult
-from prompting.base.epistula import create_header_hook, query_miners
+from prompting.base.epistula import query_miners
 from prompting.miner_availability.miner_availability import miner_availabilities
 from prompting.rewards.scoring import task_scorer
 from prompting.settings import settings
 from prompting.tasks.inference import InferenceTask
 from prompting.tasks.task_registry import TaskRegistry
 from prompting.utils.timer import Timer
-
 
 router = APIRouter()
 
@@ -76,7 +72,7 @@
 
     stream = body.get("stream")
     body = {k: v for k, v in body.items() if k not in ["task", "stream"]}
-    body['task'] = task.__class__.__name__
+    body["task"] = task.__class__.__name__
     body["seed"] = body.get("seed") or str(random.randint(0, 1_000_000))
     logger.debug(f"Seed provided by miner: {bool(body.get('seed'))} -- Using seed: {body.get('seed')}")
 
@@ -86,72 +82,20 @@
         available_miners := miner_availabilities.get_available_miners(task=task, model=body.get("model"))
     ):
         raise HTTPException(
-            status_code=503, detail=f"No miners available for model: {body.get('model')} and task: {task.__class__.__name__}"
+            status_code=503,
+            detail=f"No miners available for model: {body.get('model')} and task: {task.__class__.__name__}",
         )
 
-<<<<<<< HEAD
-    axon_info = settings.METAGRAPH.axons[available_miners[0]]
-    base_url = "http://localhost:8008/v1" if settings.mode == "mock" else f"http://{axon_info.ip}:{axon_info.port}/v1"
-    base_url = "http://localhost:8008/v1"
-    miner_id = available_miners[0]
-    logger.debug(f"Using base_url: {base_url}")
-
-    miner = openai.AsyncOpenAI(
-        base_url=base_url,
-        max_retries=0,
-        timeout=Timeout(settings.NEURON_TIMEOUT, connect=5, read=5),
-        http_client=openai.DefaultAsyncHttpxClient(
-            event_hooks={"request": [create_header_hook(settings.WALLET.hotkey, axon_info.hotkey)]}
-        ),
-    )
-
-    try:
-        with Timer() as timer:
-            if task:
-                response = await miner.chat.completions.create(**body, extra_body={"task": task.__name__})
-            else:
-                response = await miner.chat.completions.create(**body)
-        if body.get("stream"):
-            return StreamingResponse(
-                process_and_collect_stream(miner_id, body, response), media_type="text/event-stream"
-            )
-    except Exception as e:
-        logger.exception(f"Error coming from Miner: {e}")
-        raise HTTPException(status_code=500, detail=f"Error coming from Miner: {e}")
-
-    response_event = DendriteResponseEvent(
-        stream_results=[
-            SynapseStreamResult(
-                uid=miner_id,
-                accumulated_chunks=[response.choices[0].message.content],
-                accumulated_chunks_timings=[timer.final_time],
-            )
-        ],
-        completions=[response.choices[0].message.content],
-        uids=[miner_id],
-        timeout=settings.NEURON_TIMEOUT,
-    )
-
-    task = InferenceTask(
-        query=body["messages"][-1]["content"],
-        messages=[message["content"] for message in body["messages"]],
-        roles=roles,
-        model=body.get("model"),
-        seed=body.get("seed"),
-        response=response_event,
-    )
-=======
-    response = query_miners(available_miners, body, stream = stream)
+    response = query_miners(available_miners, body, stream=stream)
     if stream:
         return response
     else:
         response_event = DendriteResponseEvent(
-            stream_results = response,
-            uids = available_miners,
-            timeout = settings.NEURON_TIMEOUT,
-            completions = ["".join(res.accumulated_chunks) for res in response]
+            stream_results=response,
+            uids=available_miners,
+            timeout=settings.NEURON_TIMEOUT,
+            completions=["".join(res.accumulated_chunks) for res in response],
         )
->>>>>>> 6cf7aa5e
 
         task = task(
             query=body["messages"][-1]["content"],
@@ -162,10 +106,14 @@
         )
 
         task_scorer.add_to_queue(
-            task=task, response=response_event, dataset_entry=task.dataset_entry, block=-1, step=-1, task_id=task.task_id
+            task=task,
+            response=response_event,
+            dataset_entry=task.dataset_entry,
+            block=-1,
+            step=-1,
+            task_id=task.task_id,
         )
         return response
-
 
     # axon_info = settings.METAGRAPH.axons[available_miners[0]]
     # base_url = "http://localhost:8008/v1" if settings.mode == "mock" else f"http://{axon_info.ip}:{axon_info.port}/v1"
