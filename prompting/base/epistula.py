--- conflicted
+++ resolved
@@ -79,11 +79,7 @@
     return add_headers
 
 
-<<<<<<< HEAD
-async def query_miners(task: str, uids: list[int], body: dict[str, any]):
-=======
 async def query_miners(uids: list = [], body: bytes = b"", stream: bool = False):
->>>>>>> 6cf7aa5e
     try:
         tasks = []
         for uid in uids:
