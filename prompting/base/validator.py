--- conflicted
+++ resolved
@@ -148,11 +148,6 @@
                 except MaxRetryError as e:
                     bt.logging.error(f"MaxRetryError: {e}")
                     continue
-<<<<<<< HEAD
-
-=======
-                
->>>>>>> d1a0dac4
                 # Check if we should exit.
                 if self.should_exit:
                     break
