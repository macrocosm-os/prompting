# The MIT License (MIT)
# Copyright © 2024 Yuma Rao

# Permission is hereby granted, free of charge, to any person obtaining a copy of this software and associated
# documentation files (the “Software”), to deal in the Software without restriction, including without limitation
# the rights to use, copy, modify, merge, publish, distribute, sublicense, and/or sell copies of the Software,
# and to permit persons to whom the Software is furnished to do so, subject to the following conditions:

# The above copyright notice and this permission notice shall be included in all copies or substantial portions of
# the Software.

# THE SOFTWARE IS PROVIDED “AS IS”, WITHOUT WARRANTY OF ANY KIND, EXPRESS OR IMPLIED, INCLUDING BUT NOT LIMITED TO
# THE WARRANTIES OF MERCHANTABILITY, FITNESS FOR A PARTICULAR PURPOSE AND NONINFRINGEMENT. IN NO EVENT SHALL
# THE AUTHORS OR COPYRIGHT HOLDERS BE LIABLE FOR ANY CLAIM, DAMAGES OR OTHER LIABILITY, WHETHER IN AN ACTION
# OF CONTRACT, TORT OR OTHERWISE, ARISING FROM, OUT OF OR IN CONNECTION WITH THE SOFTWARE OR THE USE OR OTHER
# DEALINGS IN THE SOFTWARE.

import sys
import time
import random
import asyncio
import traceback
import numpy as np
import bittensor as bt
from typing import List, Dict, Awaitable
from prompting.agent import HumanAgent
from prompting.dendrite import DendriteResponseEvent, SynapseStreamResult
from prompting.conversation import create_task
from prompting.protocol import StreamPromptingSynapse
from prompting.rewards import RewardResult
from prompting.tasks import QuestionAnsweringTask, organic_task
from prompting.utils.uids import get_random_uids
from prompting.utils.logging import log_event
from prompting.utils.misc import async_log, serialize_exception_to_string
from transformers import PreTrainedTokenizerFast as Tokenizer
from prompting.utils.uids import get_random_uids
from dataclasses import dataclass

<<<<<<< HEAD
=======
SINGLE_TURN_TASKS = ['sentiment', 'translation']

@async_log
async def generate_reference(agent):
    loop = asyncio.get_running_loop()
    result = await loop.run_in_executor(None, agent.task.generate_reference, agent.llm_pipeline)
    return result
>>>>>>> 8ad59532

@async_log
async def execute_dendrite_call(dendrite_call):
    responses = await dendrite_call
    return responses


async def process_stream(uid: int, async_iterator: Awaitable, tokenizer: Tokenizer) -> SynapseStreamResult:
    """Process a single response asynchronously."""
    synapse = None  # Initialize chunk with a default value
    exception = None
    accumulated_chunks = []
    accumulated_chunks_timings = []
    accumulated_tokens_per_chunk = []
    start_time = time.time()
    
    try:                
        chunk = None
        async for chunk in async_iterator:  # most important loop, as this is where we acquire the final synapse.
            if isinstance(chunk, str):
                accumulated_chunks.append(chunk)
                accumulated_chunks_timings.append(time.time() - start_time)
                
                tokens_in_chunk = len(tokenizer.tokenize(chunk))
                accumulated_tokens_per_chunk.append(tokens_in_chunk)
                
                bt.logging.debug(f"\nchunk for uid {uid}: {chunk}")

        # Assuming last chunk of async_iterator holds the last value yielded as a StreamingSynapse
        synapse = chunk
        if synapse is None or not isinstance(synapse, StreamPromptingSynapse):
            raise ValueError(
                f"Something went wrong with miner uid {uid}, Synapse is not StreamPromptingSynapse."
            )
    except Exception as e:        
        exception = e
        traceback_details = traceback.format_exc()
        bt.logging.error(
            f"Error in generating reference or handling responses for uid {uid}: {e}\n{traceback_details}"
        )

        failed_synapse = StreamPromptingSynapse(
            roles=["user"], messages=["failure"], completion=""
        )

        synapse = failed_synapse
    finally:
        return SynapseStreamResult(
            accumulated_chunks=accumulated_chunks,
            accumulated_chunks_timings=accumulated_chunks_timings,
            tokens_per_chunk=accumulated_tokens_per_chunk,
            synapse=synapse,
            uid=uid,
            exception=exception
        )


@async_log
async def handle_response(stream_results_dict: Dict[int, Awaitable], tokenizer: Tokenizer) -> List[SynapseStreamResult]:
    """The handle_response function is responsible for creating asyncio tasks around acquiring streamed miner chunks
    and processing them asynchronously. It then pairs the results with their original UIDs and returns a list of StreamResults.

    Args:
        responses (Dict[int, Awaitable]): Responses contains awaitables that are used to acquire streamed miner chunks.

    Raises:
        ValueError

    Returns:
        List[StreamResult]: DataClass containing the synapse, exception, and uid
    """
    tasks_with_uid = [
        (uid, stream_results_dict[uid]) for uid, _ in stream_results_dict.items()
    ]  # Pair UIDs with their tasks

    # Start tasks, preserving order and their associated UIDs
    process_stream_tasks = [process_stream(uid, resp, tokenizer) for uid, resp in tasks_with_uid]
    processed_stream_results = await asyncio.gather(*process_stream_tasks, return_exceptions=True) 
    
    return processed_stream_results


@async_log
async def generate_reference(agent: HumanAgent):
    loop = asyncio.get_running_loop()
    result = await loop.run_in_executor(
        None, agent.task.generate_reference, agent.llm_pipeline
    )
    return result


def log_stream_results(stream_results: List[SynapseStreamResult]):
    failed_responses = [
        response for response in stream_results if response.exception is not None
    ]
    empty_responses = [
        response
        for response in stream_results
        if response.exception is None and response.synapse.completion == ""
    ]
    non_empty_responses = [
        response
        for response in stream_results
        if response.exception is None and response.synapse.completion != ""
    ]

    bt.logging.info(f"Total of non_empty responses: ({len(non_empty_responses)})")
    bt.logging.info(f"Total of empty responses: ({len(empty_responses)})")
    bt.logging.info(
        f"Total of failed responses: ({len(failed_responses)}):\n {failed_responses}"
    )

    for failed_response in failed_responses:
        formatted_exception = serialize_exception_to_string(failed_response.exception)
        bt.logging.error(
            f"Failed response for uid {failed_response.uid}: {formatted_exception}"
        )


async def run_step(
    self, agent: HumanAgent, roles: List[str], messages: List[str], k: int, timeout: float, exclude: list = None
):
    """Executes a single step of the agent, which consists of:
    - Getting a list of uids to query
    - Querying the network
    - Rewarding the network
    - Updating the scores
    - Logging the event

    Args:
        agent (HumanAgent): The agent to run the step for.
        roles (List[str]): The roles for the synapse.
        messages (List[str]): The messages for the synapse.
        k (int): The number of uids to query.
        timeout (float): The timeout for the queries.
        exclude (list, optional): The list of uids to exclude from the query. Defaults to [].
    """
    bt.logging.debug("run_step", agent.task.name)

    # Record event start time.
    start_time = time.time()
    # Get the list of uids to query for this step.
    uids = get_random_uids(self, k=k, exclude=exclude or []).to(self.device)
    uids_cpu = uids.cpu().tolist()

    axons = [self.metagraph.axons[uid] for uid in uids]

    # Directly call dendrite and process responses in parallel
    streams_responses = await self.dendrite(
        axons=axons,
        synapse=StreamPromptingSynapse(roles=roles, messages=messages),
        timeout=timeout,
        deserialize=False,
        streaming=True,
    )

    # Prepare the task for handling stream responses
    stream_results_dict = dict(zip(uids_cpu, streams_responses))
    tokenizer = self.llm_pipeline.tokenizer
    handle_stream_responses_task = asyncio.create_task(handle_response(stream_results_dict, tokenizer))

    if not agent.task.static_reference:
        reference_generation_task = generate_reference(agent)
        _, stream_results = await asyncio.gather(
            reference_generation_task, handle_stream_responses_task
        )
    else:
        stream_results = await handle_stream_responses_task

    log_stream_results(stream_results)

    # Encapsulate the responses in a response event (dataclass)
    response_event = DendriteResponseEvent(
        stream_results=stream_results, uids=uids, timeout=timeout
    )

    bt.logging.info(f"Created DendriteResponseEvent:\n {response_event}")
    # Reward the responses and get the reward result (dataclass)
    # This contains a list of RewardEvents but can be exported as a dict (column-wise) for logging etc
    reward_result = RewardResult(
        self.reward_pipeline,
        agent=agent,
        response_event=response_event,
        device=self.device,
    )
    bt.logging.info(f"Created RewardResult:\n {reward_result}")

    best_response = response_event.completions[reward_result.rewards.argmax()]

    # The original idea was that the agent is 'satisfied' when it gets a good enough response (e.g. reward critera is met, such as ROUGE>threshold)
    agent.update_progress(
        top_reward=reward_result.rewards.max(),
        top_response=best_response,
    )

    self.update_scores(reward_result.rewards, uids)
    
    # Log the step event.
    event = {
        "best": best_response,
        "block": self.block,
        "step": self.step,
        "step_time": time.time() - start_time,        
        **agent.__state_dict__(full=self.config.neuron.log_full),
        **reward_result.__state_dict__(full=self.config.neuron.log_full),
        **response_event.__state_dict__(),
    }

    return event


async def forward(self):
    """
    Encapsulates a full conversation between the validator and miners. Contains one or more rounds of request-response.

    """
    bt.logging.info("🚀 Starting forward loop...")
    forward_start_time = time.time()

    while True:
        bt.logging.info(
            f"📋 Selecting task... from {self.config.neuron.tasks} with distribution {self.config.neuron.task_p}"
        )
        # Create a specific task
        task_name = np.random.choice(
            self.config.neuron.tasks, p=self.config.neuron.task_p
        )
        bt.logging.info(f"📋 Creating {task_name} task... ")
        try:
            task = create_task(
                llm_pipeline=self.llm_pipeline,
                translation_pipeline=self.translation_pipeline,
                task_name=task_name,
                create_reference=False,
            )
            break
        except Exception as e:
            bt.logging.error(
                f"Failed to create {task_name} task. {sys.exc_info()}. Skipping to next task."
            )
            continue

    # Create random agent with task, topic, profile...
    bt.logging.info(f"🤖 Creating agent for {task_name} task... ")

    turn = 0
    exclude_uids = []
    agent = HumanAgent(
        task=task, llm_pipeline=self.llm_pipeline, begin_conversation=True
    )
    if task_name == organic_task.TASK_NAME:
        # Organic prompts with conversational history.
        roles = task.roles
        messages = task.messages
    else:
        # Benchmarking tasks.
        roles = ['user']
        messages = [agent.challenge]
    while True:
        # Note: The try catch is a safe clause to ensure that the forward loop continues even if an error occurs in run_step.
        # To be reconsidered in the next version.
        try:
            # when run_step is called, the agent updates its progress
            event = await run_step(
                self,
                agent,
                roles=roles,
                messages=messages,
                k=self.config.neuron.sample_size,
                timeout=self.config.neuron.timeout,
                exclude=exclude_uids,
            )

            # Adds forward time to event and logs it to wandb
            event["forward_time"] = time.time() - forward_start_time
            event["turn"] = turn
            log_event(self, event)
            task.complete = True
            
            accepted_answer = event["best"] if random.random() < 0.5 else agent.task.reference
            roles.append("assistant")
            messages.append(accepted_answer)

            # 50% chance of single turn conversation, 25% of two turns.
            if random.random() < 0.5 or turn >= 1 or task_name == organic_task.TASK_NAME:
                break

            if task.name in SINGLE_TURN_TASKS:
                break

            history = '\n'.join([f"{role}: {message}" for role, message in zip(roles, messages)])

            # Use PREVIOUS task context
            agent.task = QuestionAnsweringTask(self.llm_pipeline, context=task.context, create_reference=False, history=history)

            # overwrite the challenge with the followup query, which *should* continue the persona
            agent.challenge = agent.task.query

            roles.append("user")
            messages.append(agent.challenge)
            turn += 1

        except BaseException as e:
            unexpected_errors = serialize_exception_to_string(e)
            bt.logging.error(
                f"Error in run_step: Skipping to next round. \n {unexpected_errors}"
            )

            event = {"unexpected_errors": unexpected_errors}

            log_event(self, event)
            continue

    del agent
    del task<|MERGE_RESOLUTION|>--- conflicted
+++ resolved
@@ -36,16 +36,8 @@
 from prompting.utils.uids import get_random_uids
 from dataclasses import dataclass
 
-<<<<<<< HEAD
-=======
 SINGLE_TURN_TASKS = ['sentiment', 'translation']
 
-@async_log
-async def generate_reference(agent):
-    loop = asyncio.get_running_loop()
-    result = await loop.run_in_executor(None, agent.task.generate_reference, agent.llm_pipeline)
-    return result
->>>>>>> 8ad59532
 
 @async_log
 async def execute_dendrite_call(dendrite_call):
