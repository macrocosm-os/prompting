--- conflicted
+++ resolved
@@ -29,112 +29,6 @@
         for model_config in self.always_active_models:
             await self.load_model(model_config=model_config)
 
-<<<<<<< HEAD
-    def load_model(self, model_config: ModelConfig, force: bool = True):
-        # Ensure CUDA is synchronized before any memory operations
-        if model_config in self.active_models.keys():
-            print(f"Model {model_config.llm_model_id} is already loaded.")
-            return
-
-        # if force loading is enabled, unload models until there is enough RAM
-        if force:
-            logger.debug(f"Forcing model {model_config.llm_model_id} to load.")
-            for active_model in list(self.active_models.keys()):
-                if active_model in self.always_active_models:
-                    logger.debug(f"Model {active_model.llm_model_id} is always active. Skipping.")
-                    continue
-                if self.used_ram + model_config.min_ram > self.total_ram or GPUInfo.free_memory < model_config.min_ram:
-                    logger.debug(f"Unloading {active_model.llm_model_id} to make room for {model_config.llm_model_id}")
-                    self.unload_model(active_model)
-                    # Add synchronization point after unloading
-                    torch.cuda.synchronize()
-                else:
-                    logger.debug(f"Enough RAM for model {model_config.llm_model_id} free")
-                    GPUInfo.log_gpu_info()
-                    break
-
-            # If no active models remain but GPU is still showing significant usage,
-            # perform emergency cleanup
-            if len(self.active_models) == 0 and GPUInfo.gpu_utilization > 0.25:  # More than 25% still in use
-                logger.warning(
-                    "GPU still showing high utilization after unloading all models. Performing emergency cleanup."
-                )
-                self._emergency_gpu_cleanup()
-
-        if self.used_ram + model_config.min_ram > self.total_ram or GPUInfo.free_memory < model_config.min_ram:
-            if not force:
-                logger.warning(f"Not enough RAM to load model {model_config.llm_model_id}.")
-                GPUInfo.log_gpu_info()
-            raise MemoryError(
-                f"""Not enough RAM to load model {model_config.llm_model_id}.
-                    Required: {model_config.min_ram} GB
-                    Available in Model Manager: {self.total_ram - self.used_ram} GB
-                    Available in GPU: {GPUInfo.free_memory} GB"""
-            )
-
-        try:
-            GPUInfo.log_gpu_info()
-
-            # Ensure clean CUDA state before model loading
-            model = model_factory(model_config.llm_model_id)(
-                model_id=model_config.llm_model_id,
-                device=settings.shared_settings.NEURON_DEVICE,
-                sampling_params=settings.shared_settings.SAMPLING_PARAMS,
-            )
-
-            self.active_models[model_config] = model
-            self.used_ram += model_config.min_ram
-            logger.info(f"Model {model_config.llm_model_id} loaded. Current used RAM: {self.used_ram} GB")
-            return model
-        except Exception as e:
-            logger.error(f"Failed to load model {model_config.llm_model_id}. Error: {str(e)}")
-
-    def _cleanup_pytorch_model(self, model_instance, model_config: ModelConfig):
-        """Handle cleanup specifically for vLLM and PyTorch-based models."""
-        if hasattr(model_instance, "model"):
-            try:
-                # Ensure CUDA synchronization before cleanup
-                torch.cuda.synchronize()
-
-                # Handle vLLM model cleanup
-                if hasattr(model_instance.model, "llm_engine"):
-                    logger.debug(f"Cleaning up vLLM model {model_config.llm_model_id}")
-                    # Clean up the engine's workers and resources
-                    if hasattr(model_instance.model.llm_engine, "model_executor"):
-                        del model_instance.model.llm_engine.model_executor
-                    del model_instance.model.llm_engine
-                    del model_instance.model
-                    torch.cuda.synchronize()
-                    return
-
-                # Legacy PyTorch model cleanup as fallback
-                if hasattr(model_instance.model, "to"):
-                    logger.debug(f"Moving PyTorch model {model_config.llm_model_id} to CPU before deletion")
-                    model_instance.model.to("cpu")
-                    torch.cuda.synchronize()
-                    time.sleep(0.1)
-
-                    if hasattr(model_instance.model, "parameters"):
-                        for param in model_instance.model.parameters():
-                            if hasattr(param, "requires_grad"):
-                                param.requires_grad = False
-
-            except Exception as e:
-                logger.debug(f"Could not properly cleanup model: {str(e)}, proceeding with direct deletion")
-
-            # Delete any cached states
-            if hasattr(model_instance.model, "_clear_cache"):
-                model_instance.model._clear_cache()
-
-            # Explicitly delete model components if available
-            if hasattr(model_instance.model, "modules"):
-                for module in list(model_instance.model.modules()):
-                    del module
-
-            # Final deletion of model
-            del model_instance.model
-            torch.cuda.synchronize()
-=======
     async def load_model(self, model_config: ModelConfig, force: bool = True) -> ReproducibleHF:
         """Load model into GPU.
 
@@ -219,7 +113,6 @@
         except BaseException as e:
             logger.exception(f"Error deleting model attributes: {str(e)}")
         del model_instance
->>>>>>> 0a5abd2e
 
     async def _unload_model(self, model_config: ModelConfig):
         if model_config not in self.active_models:
@@ -227,29 +120,15 @@
             return
 
         try:
-<<<<<<< HEAD
-=======
             model_instance = self.active_models.pop(model_config)
->>>>>>> 0a5abd2e
 
             # Record initial memory state for debugging.
             initial_free_memory = GPUInfo.free_memory
             logger.debug(f"Initial free GPU memory before unloading: {initial_free_memory} GB")
 
-<<<<<<< HEAD
-            # Ensure CUDA synchronization before unloading
-            torch.cuda.synchronize()
-            del self.active_models[model_config]
-            gc.collect()
-
-            torch.cuda.empty_cache()
-
-            # Report memory change
-=======
             await self._cleanup_model(model_instance, cpu_offload=False)
             await self._vram_cleanup()
 
->>>>>>> 0a5abd2e
             memory_freed = GPUInfo.free_memory - initial_free_memory
             logger.info(f"Successfully unloaded model {model_config.llm_model_id}. Memory freed: {memory_freed:.2f} GB")
 
@@ -261,32 +140,6 @@
 
         GPUInfo.log_gpu_info()
 
-<<<<<<< HEAD
-    def get_or_load_model(self, llm_model_id: str) -> ReproducibleVLLM:
-        model_config = ModelZoo.get_model_by_id(llm_model_id)
-        if model_config not in self.active_models:
-            self.load_model(model_config)
-        return self.active_models[model_config]
-
-    def get_model(self, llm_model: ModelConfig | str) -> ReproducibleVLLM:
-        if not llm_model:
-            llm_model = list(self.active_models.keys())[0] if self.active_models else ModelZoo.get_random()
-        if isinstance(llm_model, str):
-            llm_model = ModelZoo.get_model_by_id(llm_model)
-
-        if llm_model in self.active_models:
-            return self.active_models.get(llm_model)
-        else:
-            return self.load_model(llm_model, force=True)
-
-    def _make_prompt(self, messages: list[dict[str, str]]) -> str:
-        role_template = {
-            "system": "<|begin_of_text|><|start_header_id|>system<|end_header_id|>\n{{{{ {} }}}}<|eot_id|>",
-            "user": "<|start_header_id|>user<|end_header_id|>\n{{{{ {} }}}}<|eot_id|>",
-            "assistant": "<|start_header_id|>assistant<|end_header_id|>\n{{{{ {} }}}}<|eot_id|>",
-            "end": "<|start_header_id|>assistant<|end_header_id|>",
-        }
-=======
     async def get_model(self, llm_model: ModelConfig | str) -> ReproducibleHF:
         async with self._lock:
             if not llm_model:
@@ -295,7 +148,6 @@
                 llm_model = ModelZoo.get_model_by_id(llm_model)
             if llm_model in self.active_models:
                 return self.active_models[llm_model]
->>>>>>> 0a5abd2e
 
         return await self.load_model(llm_model, force=True)
 
@@ -318,12 +170,7 @@
             if not model:
                 model = ModelZoo.get_random(max_ram=self.total_ram)
 
-<<<<<<< HEAD
-        model_instance: ReproducibleVLLM = self.get_model(model)
-        responses = await model_instance.generate(messages=dict_messages, sampling_params=sampling_params, seed=seed)
-=======
         model_instance: ReproducibleHF = await self.get_model(model)
->>>>>>> 0a5abd2e
 
         async with self._lock:
             if model_instance is None:
@@ -342,23 +189,6 @@
         self.active_models = {}
         self.used_ram = 0.0
 
-<<<<<<< HEAD
-        # Run aggressive cleanup sequence
-        # Multiple rounds of garbage collection with synchronization
-        for _ in range(3):
-            torch.cuda.synchronize()
-            gc.collect()
-            torch.cuda.empty_cache()
-            time.sleep(0.1)
-
-        # Force CUDA synchronization
-        torch.cuda.synchronize()
-
-        # Reset all CUDA cached memory
-        torch.cuda.empty_cache()
-        torch.cuda.reset_peak_memory_stats()
-        torch.cuda.reset_accumulated_memory_stats()
-=======
         if torch.cuda.is_available():
             # Reset all CUDA cached memory.
             try:
@@ -372,24 +202,12 @@
                 logger.error(f"Error during CUDA empty cache: {e}")
         else:
             logger.warning("CUDA is not available")
->>>>>>> 0a5abd2e
 
         gc.collect()
         gc.collect(generation=2)
         await asyncio.sleep(1.0)
 
-<<<<<<< HEAD
-        # Delay to allow OS to reclaim memory
-        time.sleep(1.0)
-
-        # Final synchronization and cache clear
-        torch.cuda.synchronize()
-        torch.cuda.empty_cache()
-
-        logger.info(f"Emergency cleanup complete. Current GPU utilization: {GPUInfo.gpu_utilization * 100:.2f}%")
-=======
         logger.info(f"VRAM clean-up completed. Current GPU usage: {GPUInfo.gpu_utilization * 100:.2f}%")
->>>>>>> 0a5abd2e
         GPUInfo.log_gpu_info()
 
 
