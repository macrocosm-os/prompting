import gc
from loguru import logger
from pydantic import BaseModel, ConfigDict
import torch
import asyncio
from prompting.llms.utils import GPUInfo
from vllm.distributed.parallel_state import destroy_model_parallel
from prompting.llms.model_zoo import ModelConfig, ModelZoo
from prompting.base.loop_runner import AsyncLoopRunner
from prompting.mutable_globals import scoring_queue
from prompting.settings import settings
from vllm.sampling_params import SamplingParams
from prompting.llms.vllm_llm import ReproducibleVLLM

# This maintains a list of tasks for which we need to generate references. Since
# we can only generate the references, when the correct model is loaded, we work
# through the tasks based on the currently loaded model.
open_tasks = []


class ModelManager(BaseModel):
    always_active_models: list[ModelConfig] = []
    total_ram: float = settings.LLM_MODEL_RAM
    active_models: dict[ModelConfig, ReproducibleVLLM] = {}
    used_ram: float = 0.0
    model_config = ConfigDict(arbitrary_types_allowed=True)

    def load_always_active_models(self):
        for model_config in self.always_active_models:
            self.load_model(model_config)

    def load_model(self, model_config: ModelConfig, force: bool = True):
        if model_config in self.active_models.keys():
            print(f"Model {model_config.llm_model_id} is already loaded.")
            return

        # if force loading is enabled, unload models until there is enough RAM
        if force:
            logger.debug(f"Forcing model {model_config.llm_model_id} to load.")
            for active_model in list(self.active_models.keys()):
                logger.debug(f"Checking if model {active_model.llm_model_id} can be unloaded.")
                if active_model in self.always_active_models:
                    logger.debug(f"Model {active_model.llm_model_id} is always active. Skipping.")
                    continue
                if self.used_ram + model_config.min_ram > self.total_ram or GPUInfo.free_memory < model_config.min_ram:
                    logger.debug(f"Unloading {active_model.llm_model_id} to make room for {model_config.llm_model_id}")
                    self.unload_model(active_model)
                else:
                    logger.debug(f"Enough RAM for model {model_config.llm_model_id} free")
                    GPUInfo.log_gpu_info()
                    break

        if self.used_ram + model_config.min_ram > self.total_ram or GPUInfo.free_memory < model_config.min_ram:
            if not force:
                logger.warning(f"Not enough RAM to load model {model_config.llm_model_id}.")
                GPUInfo.log_gpu_info()
            raise MemoryError(
                f"""Not enough RAM to load model {model_config.llm_model_id}.
                    Required: {model_config.min_ram} GB
                    Available in Model Manager: {self.total_ram - self.used_ram} GB
                    Available in GPU: {GPUInfo.free_memory} GB"""
            )

        try:
            logger.debug(
                f"Loading model... {model_config.llm_model_id} with GPU Utilization: {model_config.min_ram / GPUInfo.free_memory}"
            )
            GPUInfo.log_gpu_info()
            # model = vllm.LLM(
            #     model_config.llm_model_id,
            #     max_model_len=8_000,
            #     gpu_memory_utilization=model_config.min_ram / GPUInfo.free_memory,
            # )
            model = ReproducibleVLLM(
                model=model_config.llm_model_id, gpu_memory_utilization=model_config.min_ram / GPUInfo.free_memory
            )
            self.active_models[model_config] = model
            self.used_ram += model_config.min_ram
            logger.info(f"Model {model_config.llm_model_id} loaded. Current used RAM: {self.used_ram} GB")

            return model
        except Exception as e:
            logger.exception(f"Failed to load model {model_config.llm_model_id}. Error: {str(e)}")

    def unload_model(self, model_config: ModelConfig):
        if model_config not in self.active_models:
            logger.warning("Couldn't find model to unload.")
            return

        destroy_model_parallel()
        try:
            del self.active_models[model_config].llm.llm_engine.model_executor.driver_worker
            del self.active_models[model_config]
        except Exception as ex:
            logger.error(f"Failed to unload model {model_config.llm_model_id}. Error: {str(ex)}")
        gc.collect()
        self.used_ram -= model_config.min_ram
        torch.cuda.empty_cache()

    def get_or_load_model(self, llm_model_id: str) -> ReproducibleVLLM:
        model_config = ModelZoo.get_model_by_id(llm_model_id)
        if model_config not in self.active_models:
            self.load_model(model_config)
        return self.active_models[model_config]

    def get_model(self, llm_model: ModelConfig | str) -> ReproducibleVLLM:
        if not llm_model:
            llm_model = list(self.active_models.keys())[0] if self.active_models else ModelZoo.get_random()
        if isinstance(llm_model, str):
            llm_model = ModelZoo.get_model_by_id(llm_model)

        if llm_model in self.active_models:
            return self.active_models.get(llm_model)
        else:
            return self.load_model(llm_model, force=True)

    def _make_prompt(self, messages: list[dict[str, str]]) -> str:
        role_template = {
            "system": "<|begin_of_text|><|start_header_id|>system<|end_header_id|>\n{{{{ {} }}}}<|eot_id|>",
            "user": "<|start_header_id|>user<|end_header_id|>\n{{{{ {} }}}}<|eot_id|>",
            "assistant": "<|start_header_id|>assistant<|end_header_id|>\n{{{{ {} }}}}<|eot_id|>",
            "end": "<|start_header_id|>assistant<|end_header_id|>",
        }

        composed_prompt: list[str] = []

        for message in messages:
            role = message["role"]
            if role not in role_template:
                continue
            content = message["content"]
            composed_prompt.append(role_template[role].format(content))

        # Adds final tag indicating the assistant's turn
        composed_prompt.append(role_template["end"])
        return "".join(composed_prompt)
    
    def generate(
        self,
<<<<<<< HEAD
        prompts: list[str],
        model: ModelConfig | str | None = None,
        sampling_params: SamplingParams | None = SamplingParams(max_tokens=settings.NEURON_MAX_TOKENS),
    ) -> list[str]:
        if isinstance(model, str):
            model = ModelZoo.get_model_by_id(model)
        if not model:
            model = ModelZoo.get_random(max_ram=self.total_ram)

        model: ReproducibleVLLM = self.get_model(model)
        responses = model.generate(prompts=prompts, sampling_params=sampling_params)
        return [responses]

    def chat_generate(
        self,
=======
>>>>>>> bce47095
        messages: list[str],
        roles: list[str],
        model: ModelConfig | str | None = None,
        sampling_params: SamplingParams | None = SamplingParams(max_tokens=settings.NEURON_MAX_TOKENS),
        ) -> str:
        
        dict_messages = [{"content": message, "role": role} for message, role in zip(messages, roles)]
        composed_prompt = self._make_prompt(dict_messages)
        logger.debug(f"Generating Chat with prompt: {composed_prompt}")

        if isinstance(model, str):
            model = ModelZoo.get_model_by_id(model)
        if not model:
            model = ModelZoo.get_random(max_ram=self.total_ram)

        model_instance: vllm.LLM = self.get_model(model)
        responses = model_instance.generate(prompts=[composed_prompt], sampling_params=sampling_params)
        result = responses[0].outputs[0].text.strip()
        return result
            
class AsyncModelScheduler(AsyncLoopRunner):
    llm_model_manager: ModelManager
    interval: int = 14400

    async def initialise_loop(self):
        model_manager.load_always_active_models()

    async def run_step(self):
        """This method is called periodically according to the interval."""
        # try to load the model belonging to the oldest task in the queue
        selected_model = scoring_queue[0].task.llm_model if scoring_queue else None
        if not selected_model:
            selected_model = ModelZoo.get_random(max_ram=self.llm_model_manager.total_ram)
        logger.info(f"Loading model {selected_model.llm_model_id} for {self.interval} seconds.")

        if selected_model in self.llm_model_manager.active_models:
            logger.info(f"Model {selected_model.llm_model_id} is already loaded.")
            return

        logger.debug(f"Active models: {model_manager.active_models.keys()}")
        # Load the selected model
        model_manager.load_model(selected_model)
        await asyncio.sleep(0.01)


model_manager = ModelManager()
model_scheduler = AsyncModelScheduler(llm_model_manager=model_manager, sync=True)<|MERGE_RESOLUTION|>--- conflicted
+++ resolved
@@ -137,24 +137,6 @@
     
     def generate(
         self,
-<<<<<<< HEAD
-        prompts: list[str],
-        model: ModelConfig | str | None = None,
-        sampling_params: SamplingParams | None = SamplingParams(max_tokens=settings.NEURON_MAX_TOKENS),
-    ) -> list[str]:
-        if isinstance(model, str):
-            model = ModelZoo.get_model_by_id(model)
-        if not model:
-            model = ModelZoo.get_random(max_ram=self.total_ram)
-
-        model: ReproducibleVLLM = self.get_model(model)
-        responses = model.generate(prompts=prompts, sampling_params=sampling_params)
-        return [responses]
-
-    def chat_generate(
-        self,
-=======
->>>>>>> bce47095
         messages: list[str],
         roles: list[str],
         model: ModelConfig | str | None = None,
