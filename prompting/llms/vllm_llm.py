--- conflicted
+++ resolved
@@ -14,18 +14,11 @@
 # THE AUTHORS OR COPYRIGHT HOLDERS BE LIABLE FOR ANY CLAIM, DAMAGES OR OTHER LIABILITY, WHETHER IN AN ACTION
 # OF CONTRACT, TORT OR OTHERWISE, ARISING FROM, OUT OF OR IN CONNECTION WITH THE SOFTWARE OR THE USE OR OTHER
 # DEALINGS IN THE SOFTWARE.
-<<<<<<< HEAD
-=======
-
->>>>>>> e41a68af
+
 import threading
 import time
 import bittensor as bt
 from typing import List, Dict, Optional, Any
-<<<<<<< HEAD
-from vllm import LLM, SamplingParams
-=======
->>>>>>> e41a68af
 from prompting.cleaners.cleaner import CleanerPipeline
 from prompting.llms import BasePipeline, BaseLLM
 from prompting.mock import MockPipeline
@@ -51,11 +44,10 @@
     try:
         # Attempt to initialize the LLM
         llm = LLM(
-<<<<<<< HEAD
             model=model_id, gpu_memory_utilization=gpu_mem_utilization, quantization="AWQ", tensor_parallel_size=gpus, max_model_len = 16384,
-=======
+        )
+        llm = LLM(
             model=model_id, gpu_memory_utilization=gpu_mem_utilization, quantization="AWQ", tensor_parallel_size=gpus
->>>>>>> e41a68af
         )
         # This solution implemented by @bkb2135 sets the eos_token_id directly for efficiency in vLLM usage.
         # This approach avoids the overhead of loading a tokenizer each time the custom eos token is needed.
@@ -96,13 +88,7 @@
         top_p = model_kwargs.get("top_p", 0.95)
         max_tokens = model_kwargs.get("max_tokens", 256)
 
-<<<<<<< HEAD
-        sampling_params = SamplingParams(
-            temperature=temperature, top_p=top_p, max_tokens=max_tokens
-        )
-=======
         sampling_params = SamplingParams(temperature=temperature, top_p=top_p, max_tokens=max_tokens)
->>>>>>> e41a68af
         with self._LOCK:
             output = self.llm.generate(composed_prompt, sampling_params, use_tqdm=True)
         response = output[0].outputs[0].text
@@ -142,11 +128,7 @@
         cleaner: Optional[CleanerPipeline] = None,
     ):
         """Query LLM with the given lists of conversation history and roles
-<<<<<<< HEAD
-        
-=======
-
->>>>>>> e41a68af
+
         Args:
             messages (list[str]): List of messages in the conversation.
             roles (list[str]): List of roles for each message.
