--- conflicted
+++ resolved
@@ -17,9 +17,6 @@
 
 
 def load_vllm_pipeline(
-<<<<<<< HEAD
-    model_id: str, device: str, gpus: int, max_allowed_memory_in_gb: int, mock: bool = False, quantization: bool = True
-=======
     model_id: str,
     device: str,
     gpus: int,
@@ -27,7 +24,6 @@
     max_model_len: int,
     mock: bool = False,
     quantization: bool = True,
->>>>>>> 14159a7c
 ):
     """Loads the VLLM pipeline for the LLM, or a mock pipeline if mock=True"""
 
@@ -48,10 +44,7 @@
         llm = LLM(
             model=model_id,
             gpu_memory_utilization=gpu_mem_utilization,
-<<<<<<< HEAD
-=======
             max_model_len=max_model_len,
->>>>>>> 14159a7c
             quantization="AWQ" if quantization else None,
             tensor_parallel_size=gpus,
             enforce_eager=True,
@@ -70,10 +63,7 @@
 class vLLMPipeline(BasePipeline):
     llm_model_id: str
     llm_max_allowed_memory_in_gb: int
-<<<<<<< HEAD
-=======
     llm_max_model_len: int
->>>>>>> 14159a7c
     mock: bool = False
     gpus: int = 1
     device: str = None
@@ -90,10 +80,7 @@
             device=self.device,
             gpus=self.gpus,
             max_allowed_memory_in_gb=self.llm_max_allowed_memory_in_gb,
-<<<<<<< HEAD
-=======
             max_model_len=self.llm_max_model_len,
->>>>>>> 14159a7c
             mock=self.mock,
             quantization=self.quantization,
         )
