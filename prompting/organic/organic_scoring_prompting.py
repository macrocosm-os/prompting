import asyncio
import json
import time
from functools import partial
from typing import Any, AsyncGenerator, Callable, Literal, Optional, Sequence, Tuple, Union

import bittensor as bt
<<<<<<< HEAD
import numpy as np
from bittensor.dendrite import dendrite
from loguru import logger
=======
from prompting.settings import settings
>>>>>>> d48869ff
from organic_scoring import OrganicScoringBase
from organic_scoring.organic_queue import OrganicQueueBase
from organic_scoring.synth_dataset import SynthDatasetBase
from starlette.types import Send
from transformers import PreTrainedTokenizerFast
from typing_extensions import override

from neurons.forward import handle_response
from prompting import settings
from prompting.base.dendrite import SynapseStreamResult
from prompting.base.protocol import StreamPromptingSynapse
from prompting.llms.vllm_llm import vLLMPipeline
from prompting.organic.organic_task import OrganicRewardConfig, OrganicTask

# from prompting.rewards.reward import RewardResult


# from prompting.tasks.task import make_system_prompt
class OrganicEntry:
    roles: list[str]
    messages: list[str]
    is_organic: bool
    source: str


class OrganicScoringPrompting(OrganicScoringBase):
    def __init__(self,
        axon: bt.axon,
        synth_dataset: Optional[Union[SynthDatasetBase, Sequence[SynthDatasetBase]]],
        trigger_frequency: Union[float, int],
        trigger: Literal["seconds", "steps"],
        llm_pipeline: vLLMPipeline,
        dendrite: bt.dendrite,
        metagraph: bt.metagraph,
        update_scores: Callable[[np.ndarray, list[int]], None],
        tokenizer: PreTrainedTokenizerFast,
        get_random_uids: Callable[[int, Optional[list[int]]], np.ndarray],
        wallet: bt.wallet,
        _lock: asyncio.Lock,
        trigger_frequency_min: Union[float, int] = 2,
        trigger_scaling_factor: Union[float, int] = 5,
        organic_queue: Optional[OrganicQueueBase] = None,
    ):
        super().__init__(
            axon=axon,
            synth_dataset=synth_dataset,
            trigger_frequency=trigger_frequency,
            trigger=trigger,
            trigger_frequency_min=trigger_frequency_min,
            trigger_scaling_factor=trigger_scaling_factor,
            organic_queue=organic_queue,
        )
        self.llm_pipeline = llm_pipeline
        self.dendrite = dendrite
        self.metagraph = metagraph
        self.update_scores = update_scores
        self.tokenizer = tokenizer
        self.get_random_uids = get_random_uids
        self.wallet = wallet
        self._lock = _lock
        self.trigger_frequency_min = trigger_frequency_min
        self.trigger_scaling_factor = trigger_scaling_factor

    async def _generate_rewards(
        self, sample: OrganicEntry, responses: dict[str, SynapseStreamResult], reference: str
    ):
        _, _, rewards = OrganicRewardConfig.apply(responses=responses, reference=reference, query=sample.messages[-1])
        return {
            "rewards": rewards,
            "uids": responses.keys(),
            "organic": sample.is_organic,
        }

    @override
    async def _priority_fn(self, synapse: StreamPromptingSynapse) -> float:
        """Priority function for the axon."""
        return 10000000.0

    @override
    async def _blacklist_fn(self, synapse: StreamPromptingSynapse) -> Tuple[bool, str]:
        """Blacklist function for the axon."""
        # ! DO NOT CHANGE `Tuple` return type to `tuple`, it will break the code (bittensor internal signature checks).
        # We expect the API to be run with one specific hotkey (e.g. OTF).
        return synapse.dendrite.hotkey != settings.ORGANIC_WHITELIST_HOTKEY, ""

    @override
    async def _on_organic_entry(self, synapse: StreamPromptingSynapse) -> StreamPromptingSynapse:
        """Organic query handle."""
        logger.info(f"[Organic] Received from {synapse.dendrite.hotkey}, IP: {synapse.dendrite.ip}")

        # TODO: Query one of the top N incentive miners, the rest keep random.
        uids = list(self.get_random_uids())
        completions: dict[int, dict] = {}
        token_streamer = partial(
            self._stream_miner_response,
            synapse,
            uids,
            completions,
            metagraph=settings.METAGRAPH,
            wallet=settings.WALLET,
        )

        streaming_response = synapse.create_streaming_response(token_streamer)
        self._organic_queue.add(
            {
                "roles": synapse.roles,
                "messages": synapse.messages,
                "organic": True,
                "synapse": synapse,
                "streaming_response": streaming_response,
                "uids": uids,
                "completions": completions,
            }
        )
        return streaming_response

    async def _stream_miner_response(
        self,
        synapse: StreamPromptingSynapse,
        uids: list[int],
        completions: dict[int, dict],
        send: Send,
    ):
        """Stream back miner's responses."""
        logger.info(f"[Organic] Querying miner UIDs: {uids}")
        try:
            async with dendrite(wallet=settings.WALLET) as dend:
                responses = await dend(
                    axons=[settings.METAGRAPH.axons[uid] for uid in uids],
                    synapse=synapse,
                    timeout=settings.ORGANIC_TIMEOUT,
                    deserialize=False,
                    streaming=True,
                )
        except Exception as e:
            logger.error(f"[Organic] Error querying dendrite: {e}")
            return

        async def stream_miner_chunks(uid: int, chunks: AsyncGenerator):
            accumulated_chunks: list[str] = []
            accumulated_chunks_timings: list[float] = []
            accumulated_tokens_per_chunk: list[int] = []
            synapse: StreamPromptingSynapse | None = None
            completions[uid] = {"completed": False}
            timer_start = time.perf_counter()
            async for chunk in chunks:
                try:
                    if isinstance(chunk, str):
                        accumulated_chunks.append(chunk)
                        accumulated_chunks_timings.append(time.perf_counter() - timer_start)
                        json_chunk = json.dumps({"uid": uid, "chunk": chunk})
                        await send(
                            {
                                "type": "http.response.body",
                                "body": json_chunk.encode("utf-8"),
                                "more_body": True,
                            }
                        )
                    elif isinstance(chunk, StreamPromptingSynapse):
                        synapse = chunk
                except Exception as e:
                    logger.error(f"[Organic] Error while streaming chunks: {e}")
                    break
            # TODO: Do we need to identify the end of each miner's response?
            # json_chunk = json.dumps({"uid": uid, "chunk": b"", "completed": True})
            # await send({"type": "http.response.body", "body": json_chunk, "more_body": False})
            await send({"type": "http.response.body", "body": b"", "more_body": False})
            completions[uid]["accumulated_chunks"] = accumulated_chunks
            completions[uid]["accumulated_chunks_timings"] = accumulated_chunks_timings
            completions[uid]["accumulated_tokens_per_chunk"] = accumulated_tokens_per_chunk
            completions[uid]["completed"] = True
            completions[uid]["synapse"] = synapse
            # logger.debug(f"[Organic] Streaming {uid}: {''.join(accumulated_chunks)}")

        logger.info(f"[Organic] Awaiting miner streams UIDs: {uids}")
        await asyncio.gather(
            *[stream_miner_chunks(uid, chunks) for uid, chunks in zip(uids, responses)],
            return_exceptions=True,
        )

    async def _reuse_organic_response(self, sample: OrganicEntry) -> dict[int, SynapseStreamResult]:
        """Return a dictionary where the keys are miner UIDs and the values are their corresponding streaming responses.

        This method reuses miner responses for organic data. It waits for each miner to complete within the
        `neuron.organic_timeout` specified timeout and returns the responses. For miners who exceed the timeout,
        an empty synapse response is returned.

        Args:
            sample: Dict where the keys are miner UIDs and the values are the input streaming synapses.
        """
        if not sample.is_organic:
            return None

        uids = sample["uids"]
        responses: dict[int, SynapseStreamResult] = {}
        logger.info(f"[Organic] Reusing miner responses for organic data, UIDs: {uids}")

        async def _check_completion(sample: dict[str, Any], uid: int):
            while not sample["completions"][uid]["completed"]:
                await asyncio.sleep(0.01)

        async def _wait_for_completion(uid: int):
            try:
                await asyncio.wait_for(
                    _check_completion(sample, uid),
                    settings.ORGANIC_TIMEOUT,
                )
                response = SynapseStreamResult(
                    accumulated_chunks=sample["completions"][uid]["accumulated_chunks"],
                    accumulated_chunks_timings=sample["completions"][uid]["accumulated_chunks_timings"],
                    tokens_per_chunk=sample["completions"][uid]["accumulated_tokens_per_chunk"],
                    synapse=sample["completions"][uid]["synapse"],
                    uid=uid,
                    exception=None,
                )
            except asyncio.TimeoutError:
                response = SynapseStreamResult(
                    accumulated_chunks=[],
                    accumulated_chunks_timings=[],
                    tokens_per_chunk=[],
                    synapse=None,
                    uid=uid,
                    exception=None,
                )
            responses[uid] = response

        await asyncio.gather(*[_wait_for_completion(uid) for uid in uids])
        return responses

    @override
    async def _query_miners(self, sample: OrganicEntry) -> dict[str, SynapseStreamResult]:
        """Query miners with the given synthetic or organic sample."""
        if sample.is_organic and not settings.ORGANIC_REUSE_RESPONSE_DISABLED:
            responses = await self._reuse_organic_response(sample)
            return responses

        # Get the list of uids to query.
        uids = self.get_random_uids()
        logger.info(f"[Organic] Querying miners with synthetic data, UIDs: {uids}")
        streams_responses = await dendrite.forward(
            axons=[settings.METAGRAPH.axons[uid] for uid in uids],
            synapse=StreamPromptingSynapse(roles=sample.roles, messages=sample.messages),
            timeout=settings.ORGANIC_TIMEOUT,
            deserialize=False,
            streaming=True,
        )
        stream_results_dict = dict(zip(uids, streams_responses))
        responses = await handle_response(stream_results_dict, tokenizer=self.tokenizer)
        return dict(zip(uids, responses))

    @override
    async def _set_weights(self, reward_result: dict[str, Any]):
        """Set weights based on the given reward."""
        if not reward_result.get("organic", False):
            reward_result["rewards"] *= settings.ORGANIC_SYNTH_REWARD_SCALE

        # uids_to_reward = dict(zip(reward_result["uids"], reward_result["rewards"]))
        self.update_scores(reward_result["rewards"], reward_result["uids"])

    @override
    async def _generate_reference(self, sample: dict[str, Any]) -> str:
        """Generate reference for the given organic or synthetic sample."""
        async with self._lock:
            _, reference = OrganicTask.generate_reference(sample, self.llm_pipeline)
        return reference<|MERGE_RESOLUTION|>--- conflicted
+++ resolved
@@ -5,13 +5,10 @@
 from typing import Any, AsyncGenerator, Callable, Literal, Optional, Sequence, Tuple, Union
 
 import bittensor as bt
-<<<<<<< HEAD
 import numpy as np
+from prompting.settings import settings
 from bittensor.dendrite import dendrite
 from loguru import logger
-=======
-from prompting.settings import settings
->>>>>>> d48869ff
 from organic_scoring import OrganicScoringBase
 from organic_scoring.organic_queue import OrganicQueueBase
 from organic_scoring.synth_dataset import SynthDatasetBase
