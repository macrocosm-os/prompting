--- conflicted
+++ resolved
@@ -23,10 +23,6 @@
         try:
             return abs(ref_date[0] - comp_date[0]).days + 365*abs(int(ref_date[1]) - int(comp_date[1]))
         except Exception as e:
-<<<<<<< HEAD
-            bt.logging.error(f"Error in date_diff: {e}")
-=======
->>>>>>> 5bc2e3c1
             return 500
 
     def parse_dates_from_text(self, text: str) -> tuple:
