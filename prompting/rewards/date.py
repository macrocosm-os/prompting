--- conflicted
+++ resolved
@@ -4,11 +4,7 @@
 import numpy as np
 from typing import List
 from prompting.rewards import BaseRewardModel, BatchRewardOutput
-<<<<<<< HEAD
 from prompting.base.dendrite import DendriteResponseEvent
-=======
-from prompting.dendrite import DendriteResponseEvent
->>>>>>> 093f597c
 
 
 class DateRewardModel(BaseRewardModel):
@@ -30,7 +26,10 @@
         if ref_date.isdigit():
             # Extract the last 3-4 digits from the completion date using a regex pattern that would detect 3 or 4 digit years
             comp_year = re.findall(r"\b\d{3,4}\b", comp_date)
+            # Extract the last 3-4 digits from the completion date using a regex pattern that would detect 3 or 4 digit years
+            comp_year = re.findall(r"\b\d{3,4}\b", comp_date)
             if comp_year:
+                return abs(int(ref_date) - int(comp_year[0])) * 365
                 return abs(int(ref_date) - int(comp_year[0])) * 365
             else:
                 return DATE_NOT_FOUND_CODE
@@ -48,11 +47,13 @@
     def parse_dates_from_text(self, text: str) -> tuple:
         # Regular expression to find dates in various formats
         date_pattern = r"\b\d{1,2}[-/]\d{1,2}[-/]\d{2,4}\b|\b(?:Jan(?:uary)?|Feb(?:ruary)?|Mar(?:ch)?|Apr(?:il)?|May|Jun(?:e)?|Jul(?:y)?|Aug(?:ust)?|Sep(?:tember)?|Oct(?:ober)?|Nov(?:ember)?|Dec(?:ember)?)\s+\d{1,2}(?:st|nd|rd|th)?(?:,)?\s+\d{4}\b|\b\d{1,2}\s+(?:Jan(?:uary)?|Feb(?:ruary)?|Mar(?:ch)?|Apr(?:il)?|May|Jun(?:e)?|Jul(?:y)?|Aug(?:ust)?|Sep(?:tember)?|Oct(?:ober)?|Nov(?:ember)?|Dec(?:ember))\s+\d{4}\b|\b\d{4}\b"
+        date_pattern = r"\b\d{1,2}[-/]\d{1,2}[-/]\d{2,4}\b|\b(?:Jan(?:uary)?|Feb(?:ruary)?|Mar(?:ch)?|Apr(?:il)?|May|Jun(?:e)?|Jul(?:y)?|Aug(?:ust)?|Sep(?:tember)?|Oct(?:ober)?|Nov(?:ember)?|Dec(?:ember)?)\s+\d{1,2}(?:st|nd|rd|th)?(?:,)?\s+\d{4}\b|\b\d{1,2}\s+(?:Jan(?:uary)?|Feb(?:ruary)?|Mar(?:ch)?|Apr(?:il)?|May|Jun(?:e)?|Jul(?:y)?|Aug(?:ust)?|Sep(?:tember)?|Oct(?:ober)?|Nov(?:ember)?|Dec(?:ember))\s+\d{4}\b|\b\d{4}\b"
 
         # Compile the regex pattern
         date_regex = re.compile(date_pattern)
 
         # Split text into sentences
+        sentences = re.split(r"(?<!\w\.\w.)(?<![A-Z][a-z]\.)(?<=\.|\?)\s", text)
         sentences = re.split(r"(?<!\w\.\w.)(?<![A-Z][a-z]\.)(?<=\.|\?)\s", text)
 
         # Initialize dictionary to store results
