import numpy as np
import time
from typing import Literal, ClassVar
from abc import ABC, abstractmethod
from prompting.base.dendrite import DendriteResponseEvent
from pydantic import BaseModel, ConfigDict

RewardTypeLiteral = Literal["reward", "penalty"]


class RewardEvent(BaseModel):
    """Contains rewards for all the responses in a batch"""

    reward_model_name: str
    rewards: np.ndarray
    rewards_normalized: np.ndarray
    timings: np.ndarray
    reward_model_type: RewardTypeLiteral
    batch_time: float
    threshold: float | None = None
    model_config = ConfigDict(arbitrary_types_allowed=True)

    # implement custom asdict to return a dict with the same keys as the dataclass using the model name
    def asdict(self) -> dict:
        return {
            f"{self.reward_model_name}_raw_{self.model_type.value}": self.tensor_to_rounded_list(self.rewards),
            f"{self.reward_model_name}_{self.model_type.value}": self.tensor_to_rounded_list(self.rewards_normalized, 4),
            f"{self.reward_model_name}_{self.model_type.value}_timings": self.tensor_to_rounded_list(self.timings),
            f"{self.reward_model_name}_{self.model_type.value}_batch_time": self.batch_time,
            f"{self.reward_model_name}_{self.model_type.value}_threshold": self.threshold,
        }

    def tensor_to_rounded_list(self, tensor, decimals=6):
        # Convert the tensor elements to floats and round them to 6 decimal places
        return [round(float(element), decimals) for element in tensor]


class BatchRewardOutput(BaseModel):
    rewards: np.ndarray
    timings: np.ndarray
    threshold: float | None = None
    model_config = ConfigDict(arbitrary_types_allowed=True)

    @property
    def rewards_normalized(self) -> np.ndarray:
        if self.rewards.shape != self.timings.shape:
            raise ValueError(f"rewards.shape {self.rewards.shape} != timings.shape {self.timings.shape}")
        return (self.rewards - self.rewards.min()) / (self.rewards.max() - self.rewards.min() + 1e-6)


class BaseRewardModel(ABC, BaseModel):
    @abstractmethod
    def reward(self, reference: str, response_event: DendriteResponseEvent) -> BatchRewardOutput:
        pass

    def apply(
        self,
        response_event: DendriteResponseEvent,
        reference: str | None = None,
        challenge: str | None = None,
        reward_type: Literal["reward", "penalty"] = "reward",
    ) -> RewardEvent:
        t0 = time.time()
        comparator = reference if reward_type == "reward" else challenge
        batch_rewards_output: BatchRewardOutput = self.reward(comparator, response_event)
        batch_rewards_time = time.time() - t0

        return RewardEvent(
            reward_model_name=self.__class__.__name__,
            rewards=batch_rewards_output.rewards,
            rewards_normalized=batch_rewards_output.rewards_normalized,
            reward_model_type=reward_type,
            batch_time=batch_rewards_time,
            threshold=batch_rewards_output.threshold,
            timings=batch_rewards_output.timings,
        )


class WeightedRewardModel(BaseModel):
    weight: float
    reward_model: BaseRewardModel


class WeightedRewardEvent(BaseModel):
    weight: float
    reward_event: RewardEvent


class BaseRewardConfig(ABC, BaseModel):
    """This class takes in a dictionary of rewards and penalties that should be applied. On apply(),
    it then applies all the reward models based on query & reference and returns the reward.

    both reward_definition and penalty_definition must be a list of tuples of type:

    weighting: RewardModel, e.g.

    [ (0.2, RougeRewardModel), (0.8, CosineDistanceRewardModel) ]

    Note that for all the rewards, the percentages must sum up to 1 (100%). For penalties,
    this is not the case, e.g. you may want to only apply a single penalty very lightly
    and weight it with <1.
    """

    reward_definitions: ClassVar[list[WeightedRewardModel]]
    penalty_definitions: ClassVar[list[WeightedRewardModel]] = []

    @classmethod
<<<<<<< HEAD
    def sum_rewards(cls, reward_events: list[WeightedRewardEvent]) -> np.ndarray:
        if not reward_events:
            return 0
        return np.sum([r.reward_event.rewards * r.weight for r in reward_events], axis=0)
=======
    def sum_rewards(cls, reward_events: list[WeightedRewardEvent]) -> list[float]:
        if not reward_events:
            return 0
        return np.sum([r.reward_event.rewards for r in reward_events], axis=0)
>>>>>>> 14159a7c

    @classmethod
    def final_rewards(
        cls, reward_events: list[WeightedRewardEvent], penalty_events: list[WeightedRewardEvent]
    ) -> list[float]:
<<<<<<< HEAD
        total_rewards = cls.sum_rewards(reward_events) - cls.sum_rewards(penalty_events)
        return np.clip(total_rewards, 0, 1)
=======
        return cls.sum_rewards(reward_events) - cls.sum_rewards(penalty_events)
>>>>>>> 14159a7c

    @classmethod
    def apply(
        cls, response_event: DendriteResponseEvent, reference: str, challenge: str | None = None
    ) -> tuple[list[WeightedRewardEvent], list[WeightedRewardEvent], list[float]]:
        reward_events = []
        for weighted_reward in cls.reward_definitions:
            reward_events.append(
                WeightedRewardEvent(
                    weight=weighted_reward.weight,
                    reward_event=weighted_reward.reward_model.apply(
                        reference=reference, response_event=response_event, challenge=challenge, reward_type="reward"
                    ),
                )
            )

        if cls.penalty_definitions and not challenge:
            raise Exception("You must be providing the challenge to apply penalties")

        penalty_events = []
        for weighted_reward in cls.penalty_definitions:
            penalty_events.append(
                WeightedRewardEvent(
                    weight=weighted_reward.weight,
                    reward_event=weighted_reward.reward_model.apply(
                        reference=challenge, response_event=response_event, reward_type="penalty"
                    ),
                )
            )
        return reward_events, penalty_events, cls.final_rewards(reward_events, penalty_events)<|MERGE_RESOLUTION|>--- conflicted
+++ resolved
@@ -1,7 +1,16 @@
+import numpy as np
 import numpy as np
 import time
 from typing import Literal, ClassVar
+from typing import Literal, ClassVar
 from abc import ABC, abstractmethod
+from prompting.base.dendrite import DendriteResponseEvent
+from pydantic import BaseModel, ConfigDict
+
+RewardTypeLiteral = Literal["reward", "penalty"]
+
+
+class RewardEvent(BaseModel):
 from prompting.base.dendrite import DendriteResponseEvent
 from pydantic import BaseModel, ConfigDict
 
@@ -16,13 +25,25 @@
     rewards_normalized: np.ndarray
     timings: np.ndarray
     reward_model_type: RewardTypeLiteral
+    reward_model_name: str
+    rewards: np.ndarray
+    rewards_normalized: np.ndarray
+    timings: np.ndarray
+    reward_model_type: RewardTypeLiteral
     batch_time: float
+    threshold: float | None = None
+    model_config = ConfigDict(arbitrary_types_allowed=True)
     threshold: float | None = None
     model_config = ConfigDict(arbitrary_types_allowed=True)
 
     # implement custom asdict to return a dict with the same keys as the dataclass using the model name
     def asdict(self) -> dict:
         return {
+            f"{self.reward_model_name}_raw_{self.model_type.value}": self.tensor_to_rounded_list(self.rewards),
+            f"{self.reward_model_name}_{self.model_type.value}": self.tensor_to_rounded_list(self.rewards_normalized, 4),
+            f"{self.reward_model_name}_{self.model_type.value}_timings": self.tensor_to_rounded_list(self.timings),
+            f"{self.reward_model_name}_{self.model_type.value}_batch_time": self.batch_time,
+            f"{self.reward_model_name}_{self.model_type.value}_threshold": self.threshold,
             f"{self.reward_model_name}_raw_{self.model_type.value}": self.tensor_to_rounded_list(self.rewards),
             f"{self.reward_model_name}_{self.model_type.value}": self.tensor_to_rounded_list(self.rewards_normalized, 4),
             f"{self.reward_model_name}_{self.model_type.value}_timings": self.tensor_to_rounded_list(self.timings),
@@ -43,11 +64,21 @@
 
     @property
     def rewards_normalized(self) -> np.ndarray:
+class BatchRewardOutput(BaseModel):
+    rewards: np.ndarray
+    timings: np.ndarray
+    threshold: float | None = None
+    model_config = ConfigDict(arbitrary_types_allowed=True)
+
+    @property
+    def rewards_normalized(self) -> np.ndarray:
         if self.rewards.shape != self.timings.shape:
             raise ValueError(f"rewards.shape {self.rewards.shape} != timings.shape {self.timings.shape}")
         return (self.rewards - self.rewards.min()) / (self.rewards.max() - self.rewards.min() + 1e-6)
+        return (self.rewards - self.rewards.min()) / (self.rewards.max() - self.rewards.min() + 1e-6)
 
 
+class BaseRewardModel(ABC, BaseModel):
 class BaseRewardModel(ABC, BaseModel):
     @abstractmethod
     def reward(self, reference: str, response_event: DendriteResponseEvent) -> BatchRewardOutput:
@@ -59,18 +90,28 @@
         reference: str | None = None,
         challenge: str | None = None,
         reward_type: Literal["reward", "penalty"] = "reward",
+        self,
+        response_event: DendriteResponseEvent,
+        reference: str | None = None,
+        challenge: str | None = None,
+        reward_type: Literal["reward", "penalty"] = "reward",
     ) -> RewardEvent:
         t0 = time.time()
+        comparator = reference if reward_type == "reward" else challenge
+        batch_rewards_output: BatchRewardOutput = self.reward(comparator, response_event)
         comparator = reference if reward_type == "reward" else challenge
         batch_rewards_output: BatchRewardOutput = self.reward(comparator, response_event)
         batch_rewards_time = time.time() - t0
 
         return RewardEvent(
             reward_model_name=self.__class__.__name__,
+            reward_model_name=self.__class__.__name__,
             rewards=batch_rewards_output.rewards,
             rewards_normalized=batch_rewards_output.rewards_normalized,
             reward_model_type=reward_type,
+            reward_model_type=reward_type,
             batch_time=batch_rewards_time,
+            threshold=batch_rewards_output.threshold,
             threshold=batch_rewards_output.threshold,
             timings=batch_rewards_output.timings,
         )
@@ -105,28 +146,17 @@
     penalty_definitions: ClassVar[list[WeightedRewardModel]] = []
 
     @classmethod
-<<<<<<< HEAD
     def sum_rewards(cls, reward_events: list[WeightedRewardEvent]) -> np.ndarray:
         if not reward_events:
             return 0
         return np.sum([r.reward_event.rewards * r.weight for r in reward_events], axis=0)
-=======
-    def sum_rewards(cls, reward_events: list[WeightedRewardEvent]) -> list[float]:
-        if not reward_events:
-            return 0
-        return np.sum([r.reward_event.rewards for r in reward_events], axis=0)
->>>>>>> 14159a7c
 
     @classmethod
     def final_rewards(
         cls, reward_events: list[WeightedRewardEvent], penalty_events: list[WeightedRewardEvent]
     ) -> list[float]:
-<<<<<<< HEAD
         total_rewards = cls.sum_rewards(reward_events) - cls.sum_rewards(penalty_events)
         return np.clip(total_rewards, 0, 1)
-=======
-        return cls.sum_rewards(reward_events) - cls.sum_rewards(penalty_events)
->>>>>>> 14159a7c
 
     @classmethod
     def apply(
