import asyncio
import threading

import numpy as np

from pydantic import ConfigDict
from loguru import logger
from dataclasses import dataclass

from prompting.tasks.base_task import BaseTextTask
from prompting.tasks.task_registry import TaskRegistry
from prompting.base.dendrite import DendriteResponseEvent
from prompting.llms.model_manager import model_manager, model_scheduler
from prompting.utils.logging import RewardLoggingEvent, log_event
from prompting import mutable_globals
from prompting.datasets.base import DatasetEntry
from prompting.base.loop_runner import AsyncLoopRunner
import asyncio


@dataclass
class ScoringConfig:
    task: BaseTextTask
    response: DendriteResponseEvent
    dataset_entry: DatasetEntry
    block: int
    step: int
    task_id: str
<<<<<<< HEAD
=======

>>>>>>> cdaf5f7d

class TaskScorer(AsyncLoopRunner):
    """The scoring manager maintains a queue of tasks & responses to score and then runs a scoring loop in a background thread.
    This scoring loop will score the responses once the LLM needed is loaded in the model_manager and log the rewards.
    """

    is_running: bool = False
    thread: threading.Thread = None
    interval: int = 10

    model_config = ConfigDict(arbitrary_types_allowed=True)

<<<<<<< HEAD
    def add_to_queue(self, task: BaseTextTask, response: DendriteResponseEvent, dataset_entry: DatasetEntry, block: int, step: int, task_id: str) -> None:
        logger.debug(f"SCORING: Added to queue: {task.__class__.__name__} {task.task_id}")
        scoring_queue.append(ScoringConfig(task=task, response=response, dataset_entry=dataset_entry, block=block, step=step, task_id=task_id))
=======
    def add_to_queue(
        self,
        task: BaseTextTask,
        response: DendriteResponseEvent,
        dataset_entry: DatasetEntry,
        block: int,
        step: int,
        task_id: str,
    ) -> None:
        logger.debug(f"SCORING: Added to queue: {task.__class__.__name__} {task.task_id}")
        mutable_globals.scoring_queue.append(
            ScoringConfig(
                task=task,
                response=response,
                dataset_entry=dataset_entry,
                block=block,
                step=step,
                task_id=task_id,
            )
        )
>>>>>>> cdaf5f7d

    async def run_step(self) -> RewardLoggingEvent:
        # Only score responses for which the model is loaded
        scorable = [
            scoring_config
            for scoring_config in mutable_globals.scoring_queue
            if (scoring_config.task.llm_model in model_manager.active_models.keys())
            or (scoring_config.task.llm_model is None)
        ]
        if len(scorable) == 0:
            logger.debug("Nothing to score. Skipping scoring step.")
            # Run a model_scheduler step to load a new model as there are no more tasks to be scored
            await model_scheduler.run_step()
            await asyncio.sleep(5)
            return
        mutable_globals.scoring_queue.remove(scorable[0])
        scoring_config: ScoringConfig = scorable.pop(0)

        # here we generate the actual reference
        scoring_config.task.make_reference(
            dataset_entry=scoring_config.dataset_entry,
        )

        # and there we then calculate the reward
        reward_pipeline = TaskRegistry.get_task_reward(scoring_config.task)
        logger.debug(
            f"""{len(scoring_config.response.completions)} completions to score for task {scoring_config.task}
            COMPLETIONS: {scoring_config.response.completions}"""
        )
        reward_events = reward_pipeline.apply(
            response_event=scoring_config.response,
            challenge=scoring_config.task.query,
            reference=scoring_config.task.reference,
            model_id=scoring_config.task.llm_model,
            task=scoring_config.task,
        )
        mutable_globals.reward_events.append(reward_events)
        logger.debug(
            f"SCORING: Scored {scoring_config.task.__class__.__name__} {scoring_config.task.task_id} with reward"
        )
        log_event(
            RewardLoggingEvent(
<<<<<<< HEAD
                best=best_response,
                response_event=scoring_config.response,
                reward_events=reward_events,
                penalty_events=penalty_events,
                reference=scoring_config.task.reference,
                challenge=scoring_config.task.query,
                task=scoring_config.task.name,
                rewards=rewards,
=======
                response_event=scoring_config.response,
                reward_events=reward_events,
                reference=scoring_config.task.reference,
                challenge=scoring_config.task.query,
                task=scoring_config.task.name,
>>>>>>> cdaf5f7d
                block=scoring_config.block,
                step=scoring_config.step,
                task_id=scoring_config.task_id,
            )
        )
        logger.info("Adding scores to rewards_and_uids")

class WeightSetter(AsyncLoopRunner):
    pass

task_scorer = TaskScorer()<|MERGE_RESOLUTION|>--- conflicted
+++ resolved
@@ -26,10 +26,6 @@
     block: int
     step: int
     task_id: str
-<<<<<<< HEAD
-=======
-
->>>>>>> cdaf5f7d
 
 class TaskScorer(AsyncLoopRunner):
     """The scoring manager maintains a queue of tasks & responses to score and then runs a scoring loop in a background thread.
@@ -42,11 +38,6 @@
 
     model_config = ConfigDict(arbitrary_types_allowed=True)
 
-<<<<<<< HEAD
-    def add_to_queue(self, task: BaseTextTask, response: DendriteResponseEvent, dataset_entry: DatasetEntry, block: int, step: int, task_id: str) -> None:
-        logger.debug(f"SCORING: Added to queue: {task.__class__.__name__} {task.task_id}")
-        scoring_queue.append(ScoringConfig(task=task, response=response, dataset_entry=dataset_entry, block=block, step=step, task_id=task_id))
-=======
     def add_to_queue(
         self,
         task: BaseTextTask,
@@ -67,7 +58,6 @@
                 task_id=task_id,
             )
         )
->>>>>>> cdaf5f7d
 
     async def run_step(self) -> RewardLoggingEvent:
         # Only score responses for which the model is loaded
@@ -110,22 +100,11 @@
         )
         log_event(
             RewardLoggingEvent(
-<<<<<<< HEAD
-                best=best_response,
-                response_event=scoring_config.response,
-                reward_events=reward_events,
-                penalty_events=penalty_events,
-                reference=scoring_config.task.reference,
-                challenge=scoring_config.task.query,
-                task=scoring_config.task.name,
-                rewards=rewards,
-=======
                 response_event=scoring_config.response,
                 reward_events=reward_events,
                 reference=scoring_config.task.reference,
                 challenge=scoring_config.task.query,
                 task=scoring_config.task.name,
->>>>>>> cdaf5f7d
                 block=scoring_config.block,
                 step=scoring_config.step,
                 task_id=scoring_config.task_id,
