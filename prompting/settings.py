--- conflicted
+++ resolved
@@ -14,119 +14,6 @@
     MOCK: bool = False
     NO_BACKGROUND_THREAD: bool = True
     SAVE_PATH: Optional[str] = Field("./storage", env="SAVE_PATH")
-<<<<<<< HEAD
-
-    # W&B.
-    WANDB_ON: bool = Field(True, env="WANDB_ON")
-    WANDB_ENTITY: Optional[str] = Field("macrocosmos", env="WANDB_ENTITY")
-    WANDB_PROJECT_NAME: Optional[str] = Field("prompting-validators", env="WANDB_PROJECT_NAME")
-    WANDB_RUN_STEP_LENGTH: int = Field(100, env="WANDB_RUN_STEP_LENGTH")
-    WANDB_API_KEY: Optional[str] = Field(None, env="WANDB_API_KEY")
-    WANDB_OFFLINE: bool = Field(False, env="WANDB_OFFLINE")
-    WANDB_NOTES: str = Field("", env="WANDB_NOTES")
-    MAX_WANDB_DURATION: int = 24
-
-    # Neuron.
-    NEURON_EPOCH_LENGTH: int = Field(100, env="NEURON_EPOCH_LENGTH")
-    NEURON_DEVICE: str | None = Field(None, env="NEURON_DEVICE")
-    NEURON_GPUS: int = Field(1, env="NEURON_GPUS")
-
-    # Logging.
-    LOGGING_DONT_SAVE_EVENTS: bool = Field(False, env="LOGGING_DONT_SAVE_EVENTS")
-    LOG_WEIGHTS: bool = Field(False, env="LOG_WEIGHTS")
-
-    # Neuron parameters.
-    NEURON_TIMEOUT: int = Field(15, env="NEURON_TIMEOUT")
-    NEURON_DISABLE_SET_WEIGHTS: bool = Field(False, env="NEURON_DISABLE_SET_WEIGHTS")
-    NEURON_MOVING_AVERAGE_ALPHA: float = Field(0.1, env="NEURON_MOVING_AVERAGE_ALPHA")
-    NEURON_DECAY_ALPHA: float = Field(0.001, env="NEURON_DECAY_ALPHA")
-    NEURON_AXON_OFF: bool = Field(False, env="NEURON_AXON_OFF")
-    NEURON_VPERMIT_TAO_LIMIT: int = Field(4096, env="NEURON_VPERMIT_TAO_LIMIT")
-    NEURON_QUERY_UNIQUE_COLDKEYS: bool = Field(False, env="NEURON_QUERY_UNIQUE_COLDKEYS")
-    NEURON_QUERY_UNIQUE_IPS: bool = Field(False, env="NEURON_QUERY_UNIQUE_IPS")
-    NEURON_FORWARD_MAX_TIME: int = Field(240, env="NEURON_FORWARD_MAX_TIME")
-    NEURON_MAX_TOKENS: int = Field(512, env="NEURON_MAX_TOKENS")
-    REWARD_STEEPNESS: float = Field(0.7, env="STEEPNESS")
-
-    # Organic.
-    ORGANIC_TIMEOUT: int = Field(30, env="ORGANIC_TIMEOUT")
-    ORGANIC_SAMPLE_SIZE: int = Field(5, env="ORGANIC_SAMPLE_SIZE")
-    ORGANIC_REUSE_RESPONSE_DISABLED: bool = Field(False, env="ORGANIC_REUSE_RESPONSE_DISABLED")
-    ORGANIC_REFERENCE_MAX_TOKENS: int = Field(1024, env="ORGANIC_REFERENCE_MAX_TOKENS")
-    ORGANIC_SYNTH_REWARD_SCALE: float = Field(1.0, env="ORGANIC_SYNTH_REWARD_SCALE")
-    ORGANIC_SET_WEIGHTS_ENABLED: bool = Field(True, env="ORGANIC_SET_WEIGHTS_ENABLED")
-    ORGANIC_DISABLED: bool = Field(False, env="ORGANIC_DISABLED")
-    ORGANIC_TRIGGER_FREQUENCY: int = Field(120, env="ORGANIC_TRIGGER_FREQUENCY")
-    ORGANIC_TRIGGER_FREQUENCY_MIN: int = Field(5, env="ORGANIC_TRIGGER_FREQUENCY_MIN")
-    ORGANIC_TRIGGER: str = Field("seconds", env="ORGANIC_TRIGGER")
-    ORGANIC_SCALING_FACTOR: int = Field(1, env="ORGANIC_SCALING_FACTOR")
-    TASK_QUEUE_LENGTH_THRESHOLD: int = Field(10, env="TASK_QUEUE_LENGTH_THRESHOLD")
-    SCORING_QUEUE_LENGTH_THRESHOLD: int = Field(10, env="SCORING_QUEUE_LENGTH_THRESHOLD")
-    HF_TOKEN: Optional[str] = Field(None, env="HF_TOKEN")
-    DEPLOY_API: bool = Field(False, env="DEPLOY_API")
-
-    # API Management.
-    API_KEYS_FILE: str = Field("api_keys.json", env="API_KEYS_FILE")
-    ADMIN_KEY: str | None = Field(None, env="ADMIN_KEY")
-
-    # Additional Fields.
-    NETUID: Optional[int] = Field(61, env="NETUID")
-    TEST: bool = False
-    OPENAI_API_KEY: Optional[str] = Field(None, env="OPENAI_API_KEY")
-    WALLET_NAME: Optional[str] = Field(None, env="WALLET_NAME")
-    HOTKEY: Optional[str] = Field(None, env="HOTKEY")
-    AXON_PORT: Optional[int] = Field(None, env="AXON_PORT")
-    ORGANIC_WHITELIST_HOTKEY: Optional[str] = Field(
-        "5F4tQyWrhfGVcNhoqeiNsR6KjD4wMZ2kfhLj4oHYuyHbZAc3", env="ORGANIC_WHITELIST_HOTKEY"
-    )
-    TEST_MINER_IDS: list[int] = Field([], env="TEST_MINER_IDS")
-    SUBTENSOR_NETWORK: Optional[str] = Field(None, env="SUBTENSOR_NETWORK")
-    MAX_ALLOWED_VRAM_GB: int = Field(62, env="MAX_ALLOWED_VRAM_GB")
-    LLM_MAX_MODEL_LEN: int = Field(4096, env="LLM_MAX_MODEL_LEN")
-    LLM_MODEL: str = Field("hugging-quants/Meta-Llama-3.1-70B-Instruct-AWQ-INT4", env="LLM_MODEL")
-    SAMPLING_PARAMS: dict[str, Any] = {
-        "temperature": 0.7,
-        "top_p": 0.95,
-        "top_k": 50,
-        "max_new_tokens": 256,
-        "do_sample": True,
-        "seed": None,
-    }
-    MINER_LLM_MODEL: Optional[str] = Field(None, env="MINER_LLM_MODEL")
-    LLM_MODEL_RAM: float = Field(70, env="LLM_MODEL_RAM")
-    OPENAI_API_KEY: str | None = Field(None, env="OPENAI_API_KEY")
-    SN19_API_KEY: str | None = Field(None, env="SN19_API_KEY")
-    SN19_API_URL: str | None = Field(None, env="SN19_API_URL")
-    GPT_MODEL_CONFIG: dict[str, dict[str, Any]] = {
-        "gpt-3.5-turbo": {
-            "context_window": 16_385,
-            "max_tokens": 4096,
-            "vision": False,
-            "score": 100,
-            "upgrade": "gpt-4-turbo",
-            "input_token_cost": 0.0005,
-            "output_token_cost": 0.0015,
-        },
-        "gpt-4-turbo": {
-            "context_window": 128_000,
-            "max_tokens": 4096,
-            "vision": True,
-            "score": 200,
-            "upgrade": "gpt-4o",
-            "input_token_cost": 0.01,
-            "output_token_cost": 0.03,
-        },
-        "gpt-4o": {
-            "context_window": 128_000,
-            "max_tokens": 4096,
-            "vision": True,
-            "score": 300,
-            "input_token_cost": 0.005,
-            "output_token_cost": 0.015,
-        },
-    }
-=======
->>>>>>> b5941c16
     model_config = {"frozen": True, "arbitrary_types_allowed": False}
 
     # Class variables for singleton.
@@ -194,14 +81,6 @@
             logger.warning(
                 "It is strongly recommended to provide an SN19 API KEY + URL to avoid incurring OpenAI API costs."
             )
-<<<<<<< HEAD
-        if mode == "validator" and values.get("OPENAI_API_KEY") is None:
-            raise Exception(
-                "You must provide an OpenAI API key as a backup. It is recommended to also provide an SN19 API key + url to avoid incurring API costs."
-            )
-        if mode == "validator" and values.get("ADMIN_KEY") is None:
-            raise Exception("You must provide an admin key to access the API.")
-=======
         if mode == "validator":
             if values.get("OPENAI_API_KEY") is None:
                 raise Exception(
@@ -213,7 +92,6 @@
                 logger.warning(
                     "You must provide a proxy URL to use the DuckDuckGo API - your vtrust might decrease if no DDG URL is provided."
                 )
->>>>>>> b5941c16
         return values
 
     @cached_property
