--- conflicted
+++ resolved
@@ -26,10 +26,7 @@
     WANDB_API_KEY: Optional[str] = Field(None, env="WANDB_API_KEY")
     WANDB_OFFLINE: bool = Field(False, env="WANDB_OFFLINE")
     WANDB_NOTES: str = Field("", env="WANDB_NOTES")
-<<<<<<< HEAD
-=======
     MAX_WANDB_DURATION: int = 24
->>>>>>> 872d1e0a
 
     # Neuron.
     NEURON_EPOCH_LENGTH: int = Field(100, env="NEURON_EPOCH_LENGTH")
@@ -51,11 +48,7 @@
     NEURON_QUERY_UNIQUE_IPS: bool = Field(False, env="NEURON_QUERY_UNIQUE_IPS")
     NEURON_FORWARD_MAX_TIME: int = Field(240, env="NEURON_FORWARD_MAX_TIME")
     NEURON_MAX_TOKENS: int = Field(512, env="NEURON_MAX_TOKENS")
-<<<<<<< HEAD
-    REWARD_STEEPNESS: float = Field(0.5, env="STEEPNESS")
-=======
-    REWARD_STEEPNESS: float = Field(0.55, env="STEEPNESS")
->>>>>>> 872d1e0a
+    REWARD_STEEPNESS: float = Field(0.6, env="STEEPNESS")
 
     # Organic.
     ORGANIC_TIMEOUT: int = Field(30, env="ORGANIC_TIMEOUT")
@@ -90,7 +83,6 @@
     NEURON_MODEL_ID_VALIDATOR: str = Field("hugging-quants/Meta-Llama-3.1-70B-Instruct-AWQ-INT4", env="LLM_MODEL")
     MINER_LLM_MODEL: Optional[str] = Field(None, env="MINER_LLM_MODEL")
     LLM_MODEL_RAM: float = Field(70, env="LLM_MODEL_RAM")
-<<<<<<< HEAD
     OPENAI_API_KEY: str | None = Field(None, env="OPENAI_API_KEY")
     SN19_API_KEY: str | None = Field(None, env="SN19_API_KEY")
     SN19_API_URL: str | None = Field(None, env="SN19_API_URL")
@@ -122,9 +114,6 @@
             "output_token_cost": 0.015,
         },
     }
-=======
->>>>>>> 872d1e0a
-
     model_config = {"frozen": True, "arbitrary_types_allowed": False}
 
     # Class variables for singleton.
@@ -180,7 +169,6 @@
             os.makedirs(save_path)
         if values.get("TEST_MINER_IDS"):
             values["TEST_MINER_IDS"] = str(values["TEST_MINER_IDS"]).split(",")
-<<<<<<< HEAD
         if values.get("SN19_API_KEY") is None or values.get("SN19_API_URL") is None:
             logger.warning(
                 "It is strongly recommended to provide an SN19 API KEY + URL to avoid incurring OpenAI API costs."
@@ -189,8 +177,6 @@
             raise Exception(
                 "You must provide an OpenAI API key as a backup. It is recommended to also provide an SN19 API key + url to avoid incurring API costs."
             )
-=======
->>>>>>> 872d1e0a
         return values
 
     @cached_property
