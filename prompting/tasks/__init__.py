--- conflicted
+++ resolved
@@ -16,9 +16,6 @@
     #DebuggingTask.name: DebuggingTask,
     GenericInstructionTask.name: GenericInstructionTask,
     MathTask.name: MathTask,
-<<<<<<< HEAD
     TranslationTask.name: TranslationTask,
-=======
     SentimentAnalysisTask.name: SentimentAnalysisTask,
->>>>>>> 2aaf93af
 }