--- conflicted
+++ resolved
@@ -80,11 +80,7 @@
 
     async def generate_reference(self, messages: list[str]) -> str:
         """Generates a reference answer to be used for scoring miner completions"""
-<<<<<<< HEAD
-        self.reference = await model_manager.get_model(settings.shared_settings.LLM_MODEL).generate(
-=======
-        self.reference = model_manager.get_model(settings.shared_settings.LLM_MODEL[0]).generate(
->>>>>>> 6aec8b00
+        self.reference = await model_manager.get_model(settings.shared_settings.LLM_MODEL[0]).generate(
             messages=messages
         )  # This should be a list of dict
         if self.reference is None:
