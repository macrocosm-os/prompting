import sys
import bittensor as bt
from dataclasses import dataclass
from prompting.tasks import Task


@dataclass
class MathTask(Task):

    name="math"
    desc="get help solving a math problem"
    goal="to get the answer to the following math question"

    reward_definition = [
        dict(name='float_diff', weight = 1.0),
    ]
    penalty_definition = []

    static_reference=True
    static_query=True

    def __init__(self, llm_pipeline, context, create_reference=True):
<<<<<<< HEAD
        
        reference = context["solution"]

        self.name="math"
        self.desc="get help solving a math problem"
        self.goal="to get the answer to the following math question"
        
        self.context = context

        query = "How can I solve the following problem, " + context["problem"] + "? Make sure to include the whole problem when you ask your question."
        
        self.query=query
        self.reference=str(reference)
        self.topic=context["topic"]
        self.subtopic=context["subtopic"]
        self.tags=[]
        self.static_reference=True
        self.static_query=True
=======

        self.context = context

        self.query = "How can I solve, " + context.content + "?"
        self.reference = context.extra['solution']
        self.topic = context.title
        self.subtopic = context.topic
        self.tags = context.tags
>>>>>>> 6af33ec1
<|MERGE_RESOLUTION|>--- conflicted
+++ resolved
@@ -20,32 +20,11 @@
     static_query=True
 
     def __init__(self, llm_pipeline, context, create_reference=True):
-<<<<<<< HEAD
-        
-        reference = context["solution"]
-
-        self.name="math"
-        self.desc="get help solving a math problem"
-        self.goal="to get the answer to the following math question"
-        
-        self.context = context
-
-        query = "How can I solve the following problem, " + context["problem"] + "? Make sure to include the whole problem when you ask your question."
-        
-        self.query=query
-        self.reference=str(reference)
-        self.topic=context["topic"]
-        self.subtopic=context["subtopic"]
-        self.tags=[]
-        self.static_reference=True
-        self.static_query=True
-=======
 
         self.context = context
 
-        self.query = "How can I solve, " + context.content + "?"
+        self.query = "How can I solve the following problem, " + context["problem"] + "? Make sure to include the whole problem when you ask your question."
         self.reference = context.extra['solution']
         self.topic = context.title
         self.subtopic = context.topic
-        self.tags = context.tags
->>>>>>> 6af33ec1
+        self.tags = context.tags