import json
from typing import ClassVar

import numpy as np

<<<<<<< HEAD
from prompting.datasets.base import DatasetEntry
=======
from prompting.datasets.base import Context
>>>>>>> 0f6a5384
from prompting.rewards.multi_choice import MultiChoiceRewardModel
from prompting.rewards.reward import BaseRewardConfig, WeightedRewardModel
from prompting.tasks.base_task import BaseTask
from prompting.utils.exceptions import TaskCreationError

# TODO: Introduce criteria for the query and reference answer (length, layout, etc.) and make these arguments.

MINER_EXAMPLE_1_SHOT = """\
[Example 1]
What is the capital of Texas?
A. Paris
B. London
C. Austin
D. Houston
Answer: C
"""

# Used to instruct the LLM to provide a query when given a context.
QUERY_SYSTEM_PROMPT = """\
You are a multiple choice quiz-generating expert.
Based on the input context, you must generate the question, exactly 4 possible answers (A, B, C, D), and the correct answer letter.

[Example 1]
{
    "question": "What is the capital of Texas?",
    "A": "Paris",
    "B": "London",
    "C": "Austin",
    "D": "Houston",
    "answer": "C"
}

[Example 2]
{
    "question": "Which of the following best describes the primary driving force behind protein folding?",
    "A": "Covalent bond formation between amino acids",
    "B": "Hydrophobic interactions between nonpolar side chains",
    "C": "Hydrogen bonds between the protein backbone and side chains",
    "D": "Ionic interactions between charged side chains",
    "answer": "B"
}
"""

# Used to obtain the query (which is a question about the context).
# TODO: modulate difficulty "ask an {expert} question".
QUERY_PROMPT_TEMPLATE = """\
Create a multiple choice quiz based on the following context source from {source} about {title}:

[Input Context]
{context}
"""


class MultiChoiceRewardConfig(BaseRewardConfig):
    reward_definitions: ClassVar[list[WeightedRewardModel]] = [
        WeightedRewardModel(weight=1.0, reward_model=MultiChoiceRewardModel()),
    ]


class MultiChoiceTask(BaseTask):
    query_system_prompt: ClassVar[str] = QUERY_SYSTEM_PROMPT
    augmentation_system_prompt: ClassVar[str] = ""
    llm_model_id: str | None = None

    # Specific pattern (semi-flexible) which detects multiple choices.
    choices_pattern: ClassVar[str] = r"\n\s*(\*?\s*\W?[A-D]\W?)\s*(.*)"

<<<<<<< HEAD
    def make_query(self, context: DatasetEntry) -> tuple[str, str]:
=======
    def make_query(self, context: Context) -> tuple[str, str]:
>>>>>>> 0f6a5384
        query_prompt = QUERY_PROMPT_TEMPLATE.format(source=context.source, title=context.title, context=context.content)
        query_with_choices = self.generate_query(messages=query_prompt)
        self.query, self.reference = self.extract_query_and_reference(query_with_choices)
        return self.query

<<<<<<< HEAD
    def make_reference(self, context: DatasetEntry) -> str:
=======
    def make_reference(self, context: Context) -> str:
>>>>>>> 0f6a5384
        return self.reference

    def extract_query_and_reference(self, query_with_choices: str) -> tuple[str, str]:
        """
        Detects JSON within a string, parses it into a dictionary,
        and validates that the dictionary contains the required fields:
        "question", "answer", "A", "B", "C", and "D".

        Args:
            json_string (str): The string containing the JSON data, possibly with extra text.

        Returns:
            dict: The parsed and validated dictionary.

        Raises:
            ValueError: If JSON extraction or parsing fails, or required fields are missing.
        """

        # Regular expression pattern to match JSON object in the string.
        def extract_json_from_string(string: str):
            start = string.find("{")
            end = string.rfind("}") + 1
            if start != -1 and end != -1:
                json_string = string[start:end]
                try:
                    return json.loads(json_string)
                except json.JSONDecodeError:
                    pass
            return None

        quiz_data = extract_json_from_string(query_with_choices)
        if not quiz_data:
            raise TaskCreationError(f"No JSON object could be found in the provided string: {query_with_choices}.")

        required_fields = ["question", "answer", "A", "B", "C", "D"]

        # Check for missing fields.
        for field in required_fields:
            if field not in quiz_data:
                raise TaskCreationError(f"Missing required field: '{field}'")

        # Answer must be exactly one of the choices.
        if quiz_data["answer"] not in ("A", "B", "C", "D"):
            raise TaskCreationError(f"Invalid answer: '{quiz_data['answer']}'")

        quiz, reference = self.shuffle_and_format(quiz_data)
        return quiz, reference

    def shuffle_and_format(self, quiz_data: dict[str, str]) -> tuple[str, str]:
        """Shuffles the choices and formats them into a string with the question.

        Args:
            quiz_data (dict): The dictionary containing the quiz data.

        Returns:
            str: The formatted string with the question and shuffled choices.
        """
        # Extract choices and the correct answer.
        choices = ["A", "B", "C", "D"]
        choice_texts = [quiz_data[choice] for choice in choices]
        correct_answer = quiz_data["answer"]

        # Shuffle the choices.
        shuffled_choices = list(zip(choices, np.random.permutation(choice_texts)))

        # Determine the new correct answer after shuffling.
        new_reference = [choice for choice, text in shuffled_choices if text == quiz_data[correct_answer]][0]

        # Format the shuffled question and choices.
        prompt: list[str] = []
        prompt.append(f"{MINER_EXAMPLE_1_SHOT}\n")
        prompt.append(f"[Input Question]\n{quiz_data['question']}\n\n")
        prompt.append("\n".join([f"{choice}. {text}" for choice, text in shuffled_choices]))
        prompt.append("\nAnswer: ")

        return "".join(prompt), new_reference<|MERGE_RESOLUTION|>--- conflicted
+++ resolved
@@ -3,11 +3,7 @@
 
 import numpy as np
 
-<<<<<<< HEAD
-from prompting.datasets.base import DatasetEntry
-=======
 from prompting.datasets.base import Context
->>>>>>> 0f6a5384
 from prompting.rewards.multi_choice import MultiChoiceRewardModel
 from prompting.rewards.reward import BaseRewardConfig, WeightedRewardModel
 from prompting.tasks.base_task import BaseTask
@@ -75,21 +71,13 @@
     # Specific pattern (semi-flexible) which detects multiple choices.
     choices_pattern: ClassVar[str] = r"\n\s*(\*?\s*\W?[A-D]\W?)\s*(.*)"
 
-<<<<<<< HEAD
-    def make_query(self, context: DatasetEntry) -> tuple[str, str]:
-=======
     def make_query(self, context: Context) -> tuple[str, str]:
->>>>>>> 0f6a5384
         query_prompt = QUERY_PROMPT_TEMPLATE.format(source=context.source, title=context.title, context=context.content)
         query_with_choices = self.generate_query(messages=query_prompt)
         self.query, self.reference = self.extract_query_and_reference(query_with_choices)
         return self.query
 
-<<<<<<< HEAD
-    def make_reference(self, context: DatasetEntry) -> str:
-=======
     def make_reference(self, context: Context) -> str:
->>>>>>> 0f6a5384
         return self.reference
 
     def extract_query_and_reference(self, query_with_choices: str) -> tuple[str, str]:
