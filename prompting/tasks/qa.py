--- conflicted
+++ resolved
@@ -48,31 +48,6 @@
     penalty_definition: ClassVar[list[BaseRewardModel]] = [RougeRewardModel(weight=0.5)]
 
 
-<<<<<<< HEAD
-=======
-class WikiQuestionAnsweringTask(BaseTextTask):
-    """QuestionAnsweringTasks must be initialised with an LLM pipeline to generate query and reference plus
-    context from a dataset to base the query on"""
-
-    name: ClassVar[str] = "wiki_qa"
-    query_system_prompt: ClassVar[str] = QUERY_SYSTEM_PROMPT
-    reference_system_prompt: ClassVar[str] = REFERENCE_SYSTEM_PROMPT
-    augmentation_system_prompt: ClassVar[str] = ""
-    query: str | None = None
-    reference: str | None = None
-
-    async def make_query(self, dataset_entry: Context):
-        query_prompt = QUERY_PROMPT_TEMPLATE.format(context=dataset_entry.content)
-        self.query = await self.generate_query(messages=[query_prompt])
-        return self.query
-
-    async def make_reference(self, dataset_entry: Context):
-        reference_prompt = REFERENCE_PROMPT_TEMPLATE.format(context=dataset_entry.content, question=self.query)
-        self.reference = await self.generate_reference(messages=[{"role": "user", "content": reference_prompt}])
-        return self.reference
-
-
->>>>>>> 39787b15
 class WebQuestionAnsweringTask(BaseTextTask):
     """QuestionAnsweringTasks must be initialised with an LLM pipeline to generate query and reference plus
     context from a dataset to base the query on"""
