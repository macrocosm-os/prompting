# TODO: introduce criteria for the query and reference answer (length, layout, etc.) and make these arguments

# TODO: Also add a query system prompt and a query prompt template
# TODO: Add the option to generate the summary query from the context. e.g. "the childhood of Abraham Lincoln" which is more specific than summarizing the entire article (Abraham Lincoln)

from prompting.tasks.base_task import BaseTask
from prompting.rewards.rouge import RougeRewardModel
from prompting.rewards.relevance import RelevanceRewardModel
from prompting.rewards.reward import WeightedRewardModel
from prompting.rewards.reward import BaseRewardConfig
from prompting.utils.cleaners import RemoveRoles, RemoveQuotes, PruneEnding
from prompting.datasets.base import Context
from prompting.utils.cleaners import CleanerPipeline
from typing import ClassVar

QUERY_SYSTEM_PROMPT = """\
<<<<<<< HEAD
You are a request-generating expert. When asked to generate a request, you ask for a detailed summary of a topic. Your request should be specificly about the topic.
=======
You are a question-generating expert, focusing on delivering comprehensive and accurate questions with depth and clarity. The questions you generate should be based on the context that is provided.
You will maintain a neutral tone in your questions.
You will adhere to a word limit of 50 words for each question.
>>>>>>> 14159a7c
"""

REFERENCE_SYSTEM_PROMPT = """\
You are an expert question-answering LLM. You will receive context and a question, and you will generate a detailed and accurate answer to the question. Your answer should be based on the context provided.
"""

QUERY_PROMPT_TEMPLATE = """\
<<<<<<< HEAD
Request an exhaustive summary about the topic {title}"""

=======
    Provide an exhaustive summary about the topic \"{title}\""""
>>>>>>> 14159a7c
# Used to obtain reference answer
REFERENCE_PROMPT_TEMPLATE = """\
Summarize the following context in a concise and accurate manner:

## Context
{context}
"""


def make_query_prompt(context: Context) -> str:
    return "Creatively ask for a summary of the following context:\n\n" + context.title


class SummarizationRewardConfig(BaseRewardConfig):
    reward_definitions: ClassVar[list[WeightedRewardModel]] = [
        WeightedRewardModel(weight=0.5, reward_model=RougeRewardModel()),
        WeightedRewardModel(weight=0.5, reward_model=RelevanceRewardModel()),
    ]
    penalty_definition: ClassVar[list[WeightedRewardModel]] = [
        WeightedRewardModel(weight=0.5, reward_model=RougeRewardModel())
    ]


class SummarizationTask(BaseTask):
<<<<<<< HEAD
    name: ClassVar[str] = "summarization"
=======
>>>>>>> 14159a7c
    cleaning_pipeline: ClassVar[CleanerPipeline] = CleanerPipeline(
        cleaning_pipeline=[
            RemoveQuotes(),
            PruneEnding(),
            RemoveRoles(),
        ]
    )
    query_system_prompt: ClassVar[str] = QUERY_SYSTEM_PROMPT
    reference_system_prompt: ClassVar[str] = REFERENCE_SYSTEM_PROMPT
    augmentation_system_prompt: ClassVar[str] = ""

    @classmethod
    def generate_query_reference(cls, llm_pipeline, context: Context):
        query_prompt = QUERY_PROMPT_TEMPLATE.format(title=context.title)
<<<<<<< HEAD
        query = cls.generate_query(llm_pipeline=llm_pipeline, message=query_prompt)
=======
        query = cls.generate_query(llm_pipeline=llm_pipeline, messages=[query_prompt])
>>>>>>> 14159a7c
        reference_prompt = REFERENCE_PROMPT_TEMPLATE.format(context=context.content, question=query)
        reference = cls.generate_reference(llm_pipeline=llm_pipeline, messages=[reference_prompt])
        return query, reference<|MERGE_RESOLUTION|>--- conflicted
+++ resolved
@@ -14,13 +14,7 @@
 from typing import ClassVar
 
 QUERY_SYSTEM_PROMPT = """\
-<<<<<<< HEAD
 You are a request-generating expert. When asked to generate a request, you ask for a detailed summary of a topic. Your request should be specificly about the topic.
-=======
-You are a question-generating expert, focusing on delivering comprehensive and accurate questions with depth and clarity. The questions you generate should be based on the context that is provided.
-You will maintain a neutral tone in your questions.
-You will adhere to a word limit of 50 words for each question.
->>>>>>> 14159a7c
 """
 
 REFERENCE_SYSTEM_PROMPT = """\
@@ -28,12 +22,8 @@
 """
 
 QUERY_PROMPT_TEMPLATE = """\
-<<<<<<< HEAD
 Request an exhaustive summary about the topic {title}"""
 
-=======
-    Provide an exhaustive summary about the topic \"{title}\""""
->>>>>>> 14159a7c
 # Used to obtain reference answer
 REFERENCE_PROMPT_TEMPLATE = """\
 Summarize the following context in a concise and accurate manner:
@@ -51,6 +41,14 @@
     reward_definitions: ClassVar[list[WeightedRewardModel]] = [
         WeightedRewardModel(weight=0.5, reward_model=RougeRewardModel()),
         WeightedRewardModel(weight=0.5, reward_model=RelevanceRewardModel()),
+def make_query_prompt(context: Context) -> str:
+    return "Creatively ask for a summary of the following context:\n\n" + context.title
+
+
+class SummarizationRewardConfig(BaseRewardConfig):
+    reward_definitions: ClassVar[list[WeightedRewardModel]] = [
+        WeightedRewardModel(weight=0.5, reward_model=RougeRewardModel()),
+        WeightedRewardModel(weight=0.5, reward_model=RelevanceRewardModel()),
     ]
     penalty_definition: ClassVar[list[WeightedRewardModel]] = [
         WeightedRewardModel(weight=0.5, reward_model=RougeRewardModel())
@@ -58,10 +56,7 @@
 
 
 class SummarizationTask(BaseTask):
-<<<<<<< HEAD
     name: ClassVar[str] = "summarization"
-=======
->>>>>>> 14159a7c
     cleaning_pipeline: ClassVar[CleanerPipeline] = CleanerPipeline(
         cleaning_pipeline=[
             RemoveQuotes(),
@@ -76,11 +71,7 @@
     @classmethod
     def generate_query_reference(cls, llm_pipeline, context: Context):
         query_prompt = QUERY_PROMPT_TEMPLATE.format(title=context.title)
-<<<<<<< HEAD
         query = cls.generate_query(llm_pipeline=llm_pipeline, message=query_prompt)
-=======
-        query = cls.generate_query(llm_pipeline=llm_pipeline, messages=[query_prompt])
->>>>>>> 14159a7c
         reference_prompt = REFERENCE_PROMPT_TEMPLATE.format(context=context.content, question=query)
         reference = cls.generate_reference(llm_pipeline=llm_pipeline, messages=[reference_prompt])
         return query, reference