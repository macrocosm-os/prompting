--- conflicted
+++ resolved
@@ -99,31 +99,16 @@
         t0 = time.time()
         if not self.static_query:
             bt.logging.info("🤖 Generating query...")
-<<<<<<< HEAD
-            self.query = self.generate(
-                system=self.query_system_prompt,
-                prompt=self.query_prompt,
-                llm=llm
-            )
-        self.query_time = time.time() - t0
-        return self.query
-=======
-
             self.query = self.generate(
                 system=self.query_system_prompt,
                 prompt=self.query_prompt,
                 llm=llm,
                 clean=clean,
             )
->>>>>>> cc3c1ee0
 
         self.query_time = time.time() - t0
         return self.query
 
     def format_challenge(self, challenge) -> str:
         """Formats the challenge to be used for the conversation"""
-<<<<<<< HEAD
-
-=======
->>>>>>> cc3c1ee0
-        return challenge+        return challenge
