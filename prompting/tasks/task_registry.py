from prompting.tasks.base_task import BaseTextTask
from prompting.rewards.reward import BaseRewardConfig
from prompting.tasks.date_qa import DateQuestionAnsweringTask, DateQARewardConfig
from prompting.tasks.qa import QuestionAnsweringTask, QARewardConfig
from prompting.tasks.summarization import SummarizationTask, SummarizationRewardConfig
from prompting.tasks.multi_choice import MultiChoiceTask, MultiChoiceRewardConfig
from prompting.datasets.random_website import DDGDataset
from prompting.datasets.wiki import WikiDataset, WikiDateDataset
from prompting.datasets.base import BaseDataset
from prompting.tasks.inference import SyntheticInferenceTask, InferenceRewardConfig
from pydantic import BaseModel, ConfigDict
import random
from typing import ClassVar
from loguru import logger
import numpy as np


class TaskConfig(BaseModel):
    task: BaseTextTask.__class__
    probability: float
    datasets: list[BaseDataset.__class__]
    reward_model: BaseRewardConfig.__class__

    model_config = ConfigDict(arbitrary_types_allowed=True)


class TaskRegistry(BaseModel):
    task_configs: ClassVar[list[TaskConfig]] = [
        TaskConfig(task=QuestionAnsweringTask, probability=0.4, datasets=[WikiDataset], reward_model=QARewardConfig),
        TaskConfig(
            task=SummarizationTask, probability=0.15, datasets=[WikiDataset], reward_model=SummarizationRewardConfig
        ),
        TaskConfig(
            task=DateQuestionAnsweringTask,
            probability=0.15,
            datasets=[WikiDateDataset],
            reward_model=DateQARewardConfig,
        ),
        TaskConfig(
<<<<<<< HEAD
            task=SyntheticInferenceTask,
            probability=0.2,
            datasets=[DDGDataset],
            reward_model=InferenceRewardConfig,
=======
            task=MultiChoiceTask, probability=0.2, datasets=[WikiDataset], reward_model=MultiChoiceRewardConfig
>>>>>>> 91f1fc06
        ),
        TaskConfig(task=MultiChoiceTask, probability=0.2, datasets=[WikiDataset], reward_model=MultiChoiceRewardConfig),
    ]

    @classmethod
    def random(cls) -> TaskConfig:
        probabilities = [task.probability for task in cls.task_configs]
        selected_task = random.choices(cls.task_configs, probabilities)[0]
        return selected_task

    @classmethod
    def get_task_datasets(cls, task: BaseTextTask.__class__ | BaseTextTask) -> list[BaseDataset.__class__]:
        task_class = task.__class__ if isinstance(task, BaseTextTask) else task
        try:
            return [t.datasets for t in cls.task_configs if task_class is t.task][0]
        except Exception:
            logger.error("Tried accessing non-registered task")
            return []

    @classmethod
    def get_random_task(cls) -> BaseTextTask:
        return cls.random().task()

    @classmethod
    def get_random_task_dataset(cls, task: BaseTextTask.__class__ | BaseTextTask) -> BaseDataset.__class__:
        return random.choice(cls.get_task_datasets(task))

    @classmethod
    def get_task_reward(cls, task: BaseTextTask | BaseTextTask.__class__) -> BaseRewardConfig.__class__:
        task_class = task.__class__ if isinstance(task, BaseTextTask) else task
        try:
            return [t.reward_model for t in cls.task_configs if task_class is t.task][0]
        except Exception:
            logger.error("Tried accessing non-registered task")
            return []

    @classmethod
    def create_random_task_with_dataset(cls) -> tuple[BaseTextTask, BaseDataset]:
        task_config = cls.random()
        dataset = cls.get_random_task_dataset(task_config.task)
        return task_config.task(), dataset()


assert (
    np.around(np.sum([conf.probability for conf in TaskRegistry.task_configs]), 5) == 1
), f"Task probabilities must sum to 1 but sum to {np.sum([conf.probability for conf in TaskRegistry.task_configs]) }"<|MERGE_RESOLUTION|>--- conflicted
+++ resolved
@@ -37,16 +37,8 @@
             reward_model=DateQARewardConfig,
         ),
         TaskConfig(
-<<<<<<< HEAD
-            task=SyntheticInferenceTask,
-            probability=0.2,
-            datasets=[DDGDataset],
-            reward_model=InferenceRewardConfig,
-=======
             task=MultiChoiceTask, probability=0.2, datasets=[WikiDataset], reward_model=MultiChoiceRewardConfig
->>>>>>> 91f1fc06
         ),
-        TaskConfig(task=MultiChoiceTask, probability=0.2, datasets=[WikiDataset], reward_model=MultiChoiceRewardConfig),
     ]
 
     @classmethod
