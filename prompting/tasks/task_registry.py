from pydantic import BaseModel, ConfigDict
import random
from typing import ClassVar
from loguru import logger
import numpy as np

from prompting.tasks.base_task import BaseTextTask
from prompting.rewards.reward import BaseRewardConfig
from prompting.datasets.base import BaseDataset
from prompting.tasks.programming_task import ProgrammingTask, ProgrammingRewardConfig
from prompting.tasks.qa import QuestionAnsweringTask, QARewardConfig
from prompting.tasks.summarization import SummarizationTask, SummarizationRewardConfig
from prompting.tasks.date_qa import DateQuestionAnsweringTask, DateQARewardConfig
from prompting.tasks.inference import SyntheticInferenceTask, InferenceRewardConfig
from prompting.tasks.multi_choice import MultiChoiceTask, MultiChoiceRewardConfig
from prompting.datasets.random_website import DDGDataset
from prompting.datasets.wiki import WikiDataset, WikiDateDataset
<<<<<<< HEAD
from prompting.datasets.random_website import DDGDataset
from prompting.datasets.huggingface_github import HuggingFaceGithubDataset
=======
from prompting.datasets.base import BaseDataset
from prompting.tasks.inference import SyntheticInferenceTask, InferenceRewardConfig
from pydantic import BaseModel, ConfigDict
import random
from typing import ClassVar
from loguru import logger
import numpy as np
>>>>>>> 06e6faa8


class TaskConfig(BaseModel):
    task: BaseTextTask.__class__
    probability: float
    datasets: list[BaseDataset.__class__]
    reward_model: BaseRewardConfig.__class__

    model_config = ConfigDict(arbitrary_types_allowed=True)


class TaskRegistry(BaseModel):
    task_configs: ClassVar[list[TaskConfig]] = [
        TaskConfig(task=QuestionAnsweringTask, probability=0.2, datasets=[WikiDataset], reward_model=QARewardConfig),
        TaskConfig(
            task=SummarizationTask, probability=0.15, datasets=[WikiDataset], reward_model=SummarizationRewardConfig
        ),
        TaskConfig(
            task=DateQuestionAnsweringTask,
            probability=0.15,
            datasets=[WikiDateDataset],
            reward_model=DateQARewardConfig,
        ),
        TaskConfig(
            task=SyntheticInferenceTask,
            probability=0.2,
            datasets=[DDGDataset],
            reward_model=InferenceRewardConfig,
        ),
        TaskConfig(
<<<<<<< HEAD
            task=MultiChoiceTask,
            probability=0.2,
            datasets=[WikiDataset],
            reward_model=MultiChoiceRewardConfig,
=======
            task=MultiChoiceTask, probability=0.2, datasets=[WikiDataset], reward_model=MultiChoiceRewardConfig
>>>>>>> 06e6faa8
        ),
        TaskConfig(
            task=ProgrammingTask,
            probability=0.1,
            datasets=[HuggingFaceGithubDataset],
            reward_model=ProgrammingRewardConfig,
        ),
    ]

    @classmethod
    def random(cls) -> TaskConfig:
        probabilities = [task.probability for task in cls.task_configs]
        selected_task = random.choices(cls.task_configs, probabilities)[0]
        return selected_task

    @classmethod
    def get_task_datasets(cls, task: BaseTextTask.__class__ | BaseTextTask) -> list[BaseDataset.__class__]:
        task_class = task.__class__ if isinstance(task, BaseTextTask) else task
        try:
            return [t.datasets for t in cls.task_configs if task_class is t.task][0]
        except Exception:
            logger.error("Tried accessing non-registered task")
            return []

    @classmethod
    def get_random_task(cls) -> BaseTextTask:
        return cls.random().task()

    @classmethod
    def get_random_task_dataset(cls, task: BaseTextTask.__class__ | BaseTextTask) -> BaseDataset.__class__:
        return random.choice(cls.get_task_datasets(task))

    @classmethod
    def get_task_reward(cls, task: BaseTextTask | BaseTextTask.__class__) -> BaseRewardConfig.__class__:
        task_class = task.__class__ if isinstance(task, BaseTextTask) else task
        try:
            return [t.reward_model for t in cls.task_configs if task_class is t.task][0]
        except Exception:
            logger.error("Tried accessing non-registered task")
            return []

    @classmethod
    def create_random_task_with_dataset(cls) -> tuple[BaseTextTask, BaseDataset]:
        task_config = cls.random()
        dataset = cls.get_random_task_dataset(task_config.task)
        return task_config.task(), dataset()


assert (
    np.around(np.sum([conf.probability for conf in TaskRegistry.task_configs]), 5) == 1
), f"Task probabilities must sum to 1 but sum to {np.sum([conf.probability for conf in TaskRegistry.task_configs]) }"<|MERGE_RESOLUTION|>--- conflicted
+++ resolved
@@ -15,10 +15,8 @@
 from prompting.tasks.multi_choice import MultiChoiceTask, MultiChoiceRewardConfig
 from prompting.datasets.random_website import DDGDataset
 from prompting.datasets.wiki import WikiDataset, WikiDateDataset
-<<<<<<< HEAD
 from prompting.datasets.random_website import DDGDataset
 from prompting.datasets.huggingface_github import HuggingFaceGithubDataset
-=======
 from prompting.datasets.base import BaseDataset
 from prompting.tasks.inference import SyntheticInferenceTask, InferenceRewardConfig
 from pydantic import BaseModel, ConfigDict
@@ -26,7 +24,6 @@
 from typing import ClassVar
 from loguru import logger
 import numpy as np
->>>>>>> 06e6faa8
 
 
 class TaskConfig(BaseModel):
@@ -57,14 +54,10 @@
             reward_model=InferenceRewardConfig,
         ),
         TaskConfig(
-<<<<<<< HEAD
             task=MultiChoiceTask,
             probability=0.2,
             datasets=[WikiDataset],
             reward_model=MultiChoiceRewardConfig,
-=======
-            task=MultiChoiceTask, probability=0.2, datasets=[WikiDataset], reward_model=MultiChoiceRewardConfig
->>>>>>> 06e6faa8
         ),
         TaskConfig(
             task=ProgrammingTask,
