--- conflicted
+++ resolved
@@ -86,7 +86,6 @@
         return Context(**info)
 
 
-<<<<<<< HEAD
 class BatchDataset(ABC):
     """Base class for datasets."""
 
@@ -120,7 +119,8 @@
         raise MaxRetryError(
             f"Could not find any samples which meet {self.__class__.__name__} requirements after {self.max_tries} tries."
         )
-=======
+
+
 class TemplateDataset(Dataset):
     """Base class for datasets based on a template."""
 
@@ -158,5 +158,4 @@
 
     def search(self, params: dict, selector: Selector = None):
         selected = {k: params.get(k, selector(v)) for k, v in self.params.items()}
-        return self.get(selected)
->>>>>>> e4664122
+        return self.get(selected)