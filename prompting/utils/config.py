# The MIT License (MIT)
# Copyright © 2024 Yuma Rao
# Copyright © 2023 Opentensor Foundation

# Permission is hereby granted, free of charge, to any person obtaining a copy of this software and associated
# documentation files (the “Software”), to deal in the Software without restriction, including without limitation
# the rights to use, copy, modify, merge, publish, distribute, sublicense, and/or sell copies of the Software,
# and to permit persons to whom the Software is furnished to do so, subject to the following conditions:

# The above copyright notice and this permission notice shall be included in all copies or substantial portions of
# the Software.

# THE SOFTWARE IS PROVIDED “AS IS”, WITHOUT WARRANTY OF ANY KIND, EXPRESS OR IMPLIED, INCLUDING BUT NOT LIMITED TO
# THE WARRANTIES OF MERCHANTABILITY, FITNESS FOR A PARTICULAR PURPOSE AND NONINFRINGEMENT. IN NO EVENT SHALL
# THE AUTHORS OR COPYRIGHT HOLDERS BE LIABLE FOR ANY CLAIM, DAMAGES OR OTHER LIABILITY, WHETHER IN AN ACTION
# OF CONTRACT, TORT OR OTHERWISE, ARISING FROM, OUT OF OR IN CONNECTION WITH THE SOFTWARE OR THE USE OR OTHER
# DEALINGS IN THE SOFTWARE.

import os
import torch
import argparse
import bittensor as bt
import logging
from prompting.tasks import TASKS

from bittensor.btlogging.defines import BITTENSOR_LOGGER_NAME

logger = logging.getLogger(BITTENSOR_LOGGER_NAME)


def check_config(cls, config: "bt.Config"):
    r"""Checks/validates the config namespace object."""
    bt.logging.check_config(config)

    full_path = os.path.expanduser(
        "{}/{}/{}/netuid{}/{}".format(
            config.logging.logging_dir,  # TODO: change from ~/.bittensor/miners to ~/.bittensor/neurons
            config.wallet.name,
            config.wallet.hotkey,
            config.netuid,
            config.neuron.name,
        )
    )
    bt.logging.info(f"Logging path: {full_path}")
    config.neuron.full_path = os.path.expanduser(full_path)
    if not os.path.exists(config.neuron.full_path):
        os.makedirs(config.neuron.full_path, exist_ok=True)

    if not config.neuron.dont_save_events:
        # Add custom event logger for the events.
        event_handler = logging.FileHandler(
            os.path.join(config.neuron.full_path, "events.log")
        )
        event_handler.setLevel(38)  # Custom level
        formatter = logging.Formatter("{asctime} | {levelname} | {message}", style="{")
        event_handler.setFormatter(formatter)
        logger.addHandler(event_handler)
        logging.addLevelName(38, "EVENTS")


def add_args(cls, parser):
    """
    Adds relevant arguments to the parser for operation.
    """
    # Netuid Arg: The netuid of the subnet to connect to.
    parser.add_argument("--netuid", type=int, help="Subnet netuid", default=1)

    parser.add_argument(
        "--neuron.device",
        type=str,
        help="Device to run on.",
        default="cuda" if torch.cuda.is_available() else "cpu",
    )

    parser.add_argument(
        "--neuron.gpus",
        type=int,
        help="The number of visible GPUs to be considered in the llm initialization. This parameter currently reflects on the property `tensor_parallel_size` of vllm",
        default=1,
    )

    parser.add_argument(
        "--neuron.llm_max_allowed_memory_in_gb",
        type=int,
        help="The max gpu memory utilization set for initializing the model. This parameter currently reflects on the property `gpu_memory_utilization` of vllm",
        default=62,
    )

    parser.add_argument(
        "--neuron.epoch_length",
        type=int,
        help="The default epoch length (how often we set weights, measured in 12 second blocks).",
        default=100,
    )

    parser.add_argument(
        "--mock",
        action="store_true",
        help="Mock neuron and all network components.",
        default=False,
    )

    parser.add_argument(
        "--neuron.events_retention_size",
        type=str,
        help="Events retention size.",
        default="2 GB",
    )

    parser.add_argument(
        "--neuron.dont_save_events",
        action="store_true",
        help="If set, we dont save events to a log file.",
        default=False,
    )

    parser.add_argument(
        "--neuron.log_full",
        action="store_true",
        help="If set, logs more information.",
        default=False,
    )

    parser.add_argument(
        "--no_background_thread",
        action="store_true",
        help="If set, we dont run the neuron in a background thread.",
        default=True,
    )

    parser.add_argument(
        "--wandb.off", action="store_true", help="Turn off wandb.", default=False
    )

    parser.add_argument(
        "--wandb.offline",
        action="store_true",
        help="Runs wandb in offline mode.",
        default=False,
    )

    parser.add_argument(
        "--wandb.notes",
        type=str,
        help="Notes to add to the wandb run.",
        default="",
    )


def add_miner_args(cls, parser):
    """Add miner specific arguments to the parser."""

    parser.add_argument(
        "--neuron.name",
        type=str,
        help="Trials for this neuron go in neuron.root / (wallet_cold - wallet_hot) / neuron.name. ",
        default="miner",
    )

    parser.add_argument(
        "--neuron.model_id",
        type=str,
        help="The model to use for the validator.",
        default="gpt-3.5-turbo-1106",
    )

    parser.add_argument(
        "--neuron.load_in_8bit",
        type=str,
        default=False,
        help="Load quantized model in 8 bits. Note that this parameter only applies to hugging face miners.",
    )

    parser.add_argument(
        "--neuron.load_in_4bit",
        type=str,
        default=False,
        help="Load quantized model in 4 bits. Note that this parameter only applies to hugging face miners.",
    )

    parser.add_argument(
        "--blacklist.force_validator_permit",
        action="store_true",
        help="If set, we will force incoming requests to have a permit.",
        default=False,
    )

    parser.add_argument(
        "--blacklist.allow_non_registered",
        action="store_true",
        help="If set, miners will accept queries from non registered entities. (Dangerous!)",
        default=False,
    )

    parser.add_argument(
        "--neuron.system_prompt",
        type=str,
        help="The system prompt to use for the miner.",
        default="You are a friendly chatbot who always responds concisely and helpfully. You are honest about things you don't know.",
    )

    parser.add_argument(
        "--neuron.max_tokens",
        type=int,
        default=256,
        help="The maximum number of tokens to generate in the completion.",
    )

    parser.add_argument(
        "--neuron.temperature",
        type=float,
        default=0.7,
        help="Sampling temperature to use, between 0 and 2.",
    )

    parser.add_argument(
        "--neuron.top_k",
        type=float,
        default=50,
        help="Nucleus sampling parameter, top_p probability mass.",
    )

    parser.add_argument(
        "--neuron.top_p",
        type=float,
        default=0.95,
        help="Nucleus sampling parameter, top_p probability mass.",
    )

    parser.add_argument(
        "--neuron.stop_on_forward_exception",
        type=bool,
        default=False,
        help="Set miner to stop on forward exception.",
    )

    parser.add_argument(
        "--neuron.should_force_model_loading",
        type=bool,
        default=False,
        help="Force model loading independent of mock flag.",
    )

    parser.add_argument(
        "--wandb.on",
        type=bool,
        default=False,
        help="Enable wandb logging.",
    )

    parser.add_argument(
        "--wandb.entity",
        type=str,
        default="opentensor-dev",
        help="Wandb entity to log to.",
    )

    parser.add_argument(
        "--wandb.project_name",
        type=str,
        default="alpha-miners",
        help="Wandb project to log to.",
    )

    parser.add_argument(
        "--neuron.streaming_batch_size",
        type=int,
        default=12,
        help="Batch size in tokens for streaming forward calls.",
    )


def add_validator_args(cls, parser):
    """Add validator specific arguments to the parser."""

    parser.add_argument(
        "--neuron.name",
        type=str,
        help="Trials for this neuron go in neuron.root / (wallet_cold - wallet_hot) / neuron.name. ",
        default="validator",
    )

    parser.add_argument(
        "--neuron.model_id",
        type=str,
        help="The model to use for the validator.",
        default="casperhansen/llama-3-70b-instruct-awq",
    )

    parser.add_argument(
        "--neuron.tasks",
        type=str,
        nargs="+",
        help="The tasks to use for the validator.",
        default=list(TASKS.keys()),
    )

    parser.add_argument(
        "--neuron.task_p",
        type=float,
        nargs="+",
        help="The probability of sampling each task.",
        default=[1.0 / len(TASKS)] * len(TASKS),
    )

    parser.add_argument(
        "--neuron.timeout",
        type=float,
        help="The timeout for each forward call in seconds.",
        default=15,
    )

    parser.add_argument(
        "--neuron.max_tokens",
        type=int,
        help="The maximum number of tokens in generated responses.",
        default=256,
    )

    parser.add_argument(
        "--neuron.num_concurrent_forwards",
        type=int,
        help="The number of concurrent forwards running at any time.",
        default=1,
    )

    parser.add_argument(
        "--neuron.sample_size",
        type=int,
        help="The number of miners to query in a single step.",
        default=100,
    )

    parser.add_argument(
        "--neuron.organic_size",
        type=int,
        help="The number of miners to organic query in a single step.",
        default=5,
    )

    parser.add_argument(
        "--neuron.organic_sampling_mode",
        type=str,
        help="The mode for sampling miners using organic queries. Options include 'random' for random selection, "
            "'top_incentive' for selecting based on highest incentives.",
        default="random",
    )

    parser.add_argument(
        "--neuron.organic_timeout",
        type=int,
        help="Organic query timeout for each call in seconds.",
        default=30,
    )

    parser.add_argument(
        "--neuron.trigger_frequency",
        type=int,
        help="Organic query validation frequency (seconds or steps value).",
        default=15,
    )

    parser.add_argument(
        "--neuron.trigger",
        type=str,
        help="Organic query validation trigger mode (seconds or steps).",
        default="seconds",
    )

    parser.add_argument(
        "--neuron.disable_set_weights",
        action="store_true",
        help="Disables setting weights.",
        default=False,
    )

    parser.add_argument(
        "--neuron.moving_average_alpha",
        type=float,
        help="Moving average alpha parameter, how much to add of the new observation.",
        default=0.1,
    )

    parser.add_argument(
        "--neuron.decay_alpha",
        type=float,
        help="Constant decay rate for the moving average score.",
        default=0.001,
    )

    parser.add_argument(
        "--neuron.axon_off",
        "--axon_off",
        action="store_true",
        # Note: the validator needs to serve an Axon with their IP or they may
        #   be blacklisted by the firewall of serving peers on the network.
        help="Set this flag to not attempt to serve an Axon.",
        default=False,
    )

    parser.add_argument(
        "--neuron.vpermit_tao_limit",
        type=int,
        help="The maximum number of TAO allowed to query a validator with a vpermit.",
        default=4096,
    )

    parser.add_argument(
        "--wandb.project_name",
        type=str,
        help="The name of the project where you are sending the new run.",
        default="prompting-validators",
    )

    parser.add_argument(
        "--wandb.entity",
        type=str,
        help="The name of the project where you are sending the new run.",
<<<<<<< HEAD
        default="macrocosmos"
=======
        default="macrocosmos",
>>>>>>> 5f5f9d31
    )

    parser.add_argument(
        "--neuron.query_unique_coldkeys",
        action="store_true",
        help="Only query a single hotkey per coldkey.",
        default=False,
    )

    parser.add_argument(
        "--neuron.query_unique_ips",
        action="store_true",
        help="Only query a single hotkey per ip.",
        default=False,
    )

    parser.add_argument(
        "--neuron.forward_max_time",
        type=int,
        help="Max time to wait for a forward call to complete in seconds.",
        default=120,
    )


def config(cls):
    """
    Returns the configuration object specific to this miner or validator after adding relevant arguments.
    """
    parser = argparse.ArgumentParser()
    bt.wallet.add_args(parser)
    bt.subtensor.add_args(parser)
    bt.logging.add_args(parser)
    bt.axon.add_args(parser)
    cls.add_args(parser)
    return bt.config(parser)<|MERGE_RESOLUTION|>--- conflicted
+++ resolved
@@ -416,11 +416,7 @@
         "--wandb.entity",
         type=str,
         help="The name of the project where you are sending the new run.",
-<<<<<<< HEAD
-        default="macrocosmos"
-=======
         default="macrocosmos",
->>>>>>> 5f5f9d31
     )
 
     parser.add_argument(
