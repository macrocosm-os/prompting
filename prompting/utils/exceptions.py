class MaxRetryError(Exception):
    """Exception raised when the maximum number of retries is exceeded."""

    def __init__(self, message="Maximum number of retries exceeded"):
        self.message = message
        super().__init__(self.message)


<<<<<<< HEAD
class TaskCreationError(Exception):
    """Exception raised when the task creation fails."""

    def __init__(self, message="Task creation failed"):
=======
class BittensorError(Exception):
    """Exception raised when an error is raised from the bittensor package"""

    def __init__(self, message="An error from the Bittensor package occured"):
>>>>>>> ae55204b
        self.message = message
        super().__init__(self.message)<|MERGE_RESOLUTION|>--- conflicted
+++ resolved
@@ -6,16 +6,17 @@
         super().__init__(self.message)
 
 
-<<<<<<< HEAD
+class BittensorError(Exception):
+    """Exception raised when an error is raised from the bittensor package"""
+
+    def __init__(self, message="An error from the Bittensor package occured"):
+        self.message = message
+        super().__init__(self.message)
+
+
 class TaskCreationError(Exception):
     """Exception raised when the task creation fails."""
 
     def __init__(self, message="Task creation failed"):
-=======
-class BittensorError(Exception):
-    """Exception raised when an error is raised from the bittensor package"""
-
-    def __init__(self, message="An error from the Bittensor package occured"):
->>>>>>> ae55204b
         self.message = message
         super().__init__(self.message)