import numpy as np
<<<<<<< HEAD
from typing import Literal
import random
from typing import List
=======
import random
import bittensor as bt
from typing import List
from prompting.base.neuron import BaseNeuron
>>>>>>> 66db0488
from prompting.settings import settings
from loguru import logger


def check_uid_availability(
    uid: int,
    coldkeys: set = None,
    ips: set = None,
) -> bool:
    """Check if uid is available. The UID should be available if it is serving and has less than vpermit_tao_limit stake
    Args:
        metagraph (:obj: bt.metagraph.Metagraph): Metagraph object
        uid (int): uid to be checked
        vpermit_tao_limit (int): Validator permit tao limit
        coldkeys (set): Set of coldkeys to exclude
        ips (set): Set of ips to exclude
    Returns:
        bool: True if uid is available, False otherwise
    """
    metagraph = settings.METAGRAPH
    # Filter non serving axons.
    if not metagraph.axons[uid].is_serving:
        logger.debug(f"uid: {uid} is not serving")
        return False

    # Filter validator permit > 1024 stake.
<<<<<<< HEAD
    if metagraph.validator_permit[uid] and metagraph.S[uid] > settings.NEURON_VPERMIT_TAO_LIMIT:
        logger.debug(f"uid: {uid} has vpermit and stake ({metagraph.S[uid]}) > {settings.NEURON_VPERMIT_TAO_LIMIT}")
        logger.debug(f"uid: {uid} has vpermit and stake ({metagraph.S[uid]}) > {settings.NEURON_VPERMIT_TAO_LIMIT}")
=======
    if metagraph.validator_permit[uid] and metagraph.S[uid] > vpermit_tao_limit:
        logger.debug(f"uid: {uid} has vpermit and stake ({metagraph.S[uid]}) > {vpermit_tao_limit}")
        logger.debug(f"uid: {uid} has vpermit and stake ({metagraph.S[uid]}) > {vpermit_tao_limit}")
>>>>>>> 66db0488
        return False

    if coldkeys and metagraph.axons[uid].coldkey in coldkeys:
        return False

    if ips and metagraph.axons[uid].ip in ips:
        return False

    # Available otherwise.
    return True


<<<<<<< HEAD
def get_random_uids(k: int | None = 10**6, exclude: list[int] = None, own_uid: int | None = None) -> np.ndarray:
=======
def get_random_uids(self: BaseNeuron, k: int, exclude: list[int] = None) -> np.ndarray:
>>>>>>> 66db0488
    """Returns k available random uids from the metagraph.
    Args:
        k (int): Number of uids to return.
        exclude (List[int]): List of uids to exclude from the random sampling.
    Returns:
        uids (torch.LongTensor): Randomly sampled available uids.
    Notes:
        If `k` is larger than the number of available `uids`, set `k` to the number of available `uids`.
    """
    if settings.TEST and settings.TEST_MINER_IDS:
        return np.array(random.sample(settings.TEST_MINER_IDS, min(len(settings.TEST_MINER_IDS), k)))
    candidate_uids = []
    coldkeys = set()
    ips = set()
    for uid in range(settings.METAGRAPH.n.item()):
<<<<<<< HEAD
        if uid == own_uid:
            continue

        uid_is_available = check_uid_availability(
            uid,
=======
        if uid == self.uid:
            continue

        uid_is_available = check_uid_availability(
            settings.METAGRAPH,
            uid,
            settings.NEURON_VPERMIT_TAO_LIMIT,
>>>>>>> 66db0488
            coldkeys,
            ips,
        )
        if not uid_is_available:
            continue

        if settings.NEURON_QUERY_UNIQUE_COLDKEYS:
            coldkeys.add(settings.METAGRAPH.axons[uid].coldkey)

        if settings.NEURON_QUERY_UNIQUE_IPS:
            ips.add(settings.METAGRAPH.axons[uid].ip)

        if exclude is None or uid not in exclude:
            candidate_uids.append(uid)

    # Check if candidate_uids contain enough for querying, if not grab all avaliable uids
    if 0 < len(candidate_uids) < k:
        logger.warning(
            f"Requested {k} uids but only {len(candidate_uids)} were available. To disable this warning reduce the sample size (--neuron.sample_size)"
        )
        return np.array(candidate_uids)
    elif len(candidate_uids) >= k:
        return np.array(random.sample(candidate_uids, k))
    else:
        raise ValueError(f"No eligible uids were found. Cannot return {k} uids")


<<<<<<< HEAD
def get_top_incentive_uids(k: int, vpermit_tao_limit: int) -> np.ndarray:
    miners_uids = list(map(int, filter(lambda uid: check_uid_availability(uid), settings.METAGRAPH.uids)))
=======
def get_top_incentive_uids(self, k: int, vpermit_tao_limit: int) -> np.ndarray:
    metagraph = settings.METAGRAPH
    miners_uids = list(
        map(int, filter(lambda uid: check_uid_availability(metagraph, uid, vpermit_tao_limit), metagraph.uids))
    )

    miners_uids = list(
        map(int, filter(lambda uid: check_uid_availability(metagraph, uid, vpermit_tao_limit), metagraph.uids))
    )
>>>>>>> 66db0488

    # Builds a dictionary of uids and their corresponding incentives.
    all_miners_incentives = {
        "miners_uids": miners_uids,
<<<<<<< HEAD
        "incentives": list(map(lambda uid: settings.METAGRAPH.I[uid], miners_uids)),
=======
        "incentives": list(map(lambda uid: metagraph.I[uid], miners_uids)),
>>>>>>> 66db0488
    }

    # Zip the uids and their corresponding incentives into a list of tuples.
    uid_incentive_pairs = list(zip(all_miners_incentives["miners_uids"], all_miners_incentives["incentives"]))

    # Sort the list of tuples by the incentive value in descending order.
    uid_incentive_pairs_sorted = sorted(uid_incentive_pairs, key=lambda x: x[1], reverse=True)

    # Extract the top uids.
    top_k_uids = [uid for uid, incentive in uid_incentive_pairs_sorted[:k]]

    return np.array(top_k_uids)


<<<<<<< HEAD
def get_uids(
    sampling_mode: Literal["random", "top_incentive", "all"],
    k: int | None = None,
    exclude: List[int] = [],
    own_uid: int | None = None,
) -> np.ndarray:
    if settings.TEST and settings.TEST_MINER_IDS:
        return random.sample(np.array(settings.TEST_MINER_IDS), min(len(settings.TEST_MINER_IDS, k or 10**6)))
=======
def get_uids(self: BaseNeuron, sampling_mode: str, k: int, exclude: List[int] = []) -> np.ndarray:
>>>>>>> 66db0488
    if sampling_mode == "random":
        return get_random_uids(k=k, exclude=exclude or [])
    if sampling_mode == "top_incentive":
        vpermit_tao_limit = settings.NEURON_VPERMIT_TAO_LIMIT
<<<<<<< HEAD
        return get_top_incentive_uids(k=k, vpermit_tao_limit=vpermit_tao_limit, own_uid=own_uid)
    if sampling_mode == "all":
        return [uid for uid in settings.METAGRAPH.uids if (uid != own_uid and check_uid_availability(uid))]
=======
        return get_top_incentive_uids(self, k=k, vpermit_tao_limit=vpermit_tao_limit)
>>>>>>> 66db0488
<|MERGE_RESOLUTION|>--- conflicted
+++ resolved
@@ -1,14 +1,6 @@
 import numpy as np
-<<<<<<< HEAD
 from typing import Literal
 import random
-from typing import List
-=======
-import random
-import bittensor as bt
-from typing import List
-from prompting.base.neuron import BaseNeuron
->>>>>>> 66db0488
 from prompting.settings import settings
 from loguru import logger
 
@@ -35,15 +27,9 @@
         return False
 
     # Filter validator permit > 1024 stake.
-<<<<<<< HEAD
     if metagraph.validator_permit[uid] and metagraph.S[uid] > settings.NEURON_VPERMIT_TAO_LIMIT:
         logger.debug(f"uid: {uid} has vpermit and stake ({metagraph.S[uid]}) > {settings.NEURON_VPERMIT_TAO_LIMIT}")
         logger.debug(f"uid: {uid} has vpermit and stake ({metagraph.S[uid]}) > {settings.NEURON_VPERMIT_TAO_LIMIT}")
-=======
-    if metagraph.validator_permit[uid] and metagraph.S[uid] > vpermit_tao_limit:
-        logger.debug(f"uid: {uid} has vpermit and stake ({metagraph.S[uid]}) > {vpermit_tao_limit}")
-        logger.debug(f"uid: {uid} has vpermit and stake ({metagraph.S[uid]}) > {vpermit_tao_limit}")
->>>>>>> 66db0488
         return False
 
     if coldkeys and metagraph.axons[uid].coldkey in coldkeys:
@@ -56,11 +42,7 @@
     return True
 
 
-<<<<<<< HEAD
 def get_random_uids(k: int | None = 10**6, exclude: list[int] = None, own_uid: int | None = None) -> np.ndarray:
-=======
-def get_random_uids(self: BaseNeuron, k: int, exclude: list[int] = None) -> np.ndarray:
->>>>>>> 66db0488
     """Returns k available random uids from the metagraph.
     Args:
         k (int): Number of uids to return.
@@ -76,21 +58,11 @@
     coldkeys = set()
     ips = set()
     for uid in range(settings.METAGRAPH.n.item()):
-<<<<<<< HEAD
         if uid == own_uid:
             continue
 
         uid_is_available = check_uid_availability(
             uid,
-=======
-        if uid == self.uid:
-            continue
-
-        uid_is_available = check_uid_availability(
-            settings.METAGRAPH,
-            uid,
-            settings.NEURON_VPERMIT_TAO_LIMIT,
->>>>>>> 66db0488
             coldkeys,
             ips,
         )
@@ -118,29 +90,13 @@
         raise ValueError(f"No eligible uids were found. Cannot return {k} uids")
 
 
-<<<<<<< HEAD
 def get_top_incentive_uids(k: int, vpermit_tao_limit: int) -> np.ndarray:
     miners_uids = list(map(int, filter(lambda uid: check_uid_availability(uid), settings.METAGRAPH.uids)))
-=======
-def get_top_incentive_uids(self, k: int, vpermit_tao_limit: int) -> np.ndarray:
-    metagraph = settings.METAGRAPH
-    miners_uids = list(
-        map(int, filter(lambda uid: check_uid_availability(metagraph, uid, vpermit_tao_limit), metagraph.uids))
-    )
-
-    miners_uids = list(
-        map(int, filter(lambda uid: check_uid_availability(metagraph, uid, vpermit_tao_limit), metagraph.uids))
-    )
->>>>>>> 66db0488
 
     # Builds a dictionary of uids and their corresponding incentives.
     all_miners_incentives = {
         "miners_uids": miners_uids,
-<<<<<<< HEAD
         "incentives": list(map(lambda uid: settings.METAGRAPH.I[uid], miners_uids)),
-=======
-        "incentives": list(map(lambda uid: metagraph.I[uid], miners_uids)),
->>>>>>> 66db0488
     }
 
     # Zip the uids and their corresponding incentives into a list of tuples.
@@ -155,26 +111,18 @@
     return np.array(top_k_uids)
 
 
-<<<<<<< HEAD
 def get_uids(
     sampling_mode: Literal["random", "top_incentive", "all"],
     k: int | None = None,
-    exclude: List[int] = [],
+    exclude: list[int] = [],
     own_uid: int | None = None,
 ) -> np.ndarray:
     if settings.TEST and settings.TEST_MINER_IDS:
         return random.sample(np.array(settings.TEST_MINER_IDS), min(len(settings.TEST_MINER_IDS, k or 10**6)))
-=======
-def get_uids(self: BaseNeuron, sampling_mode: str, k: int, exclude: List[int] = []) -> np.ndarray:
->>>>>>> 66db0488
     if sampling_mode == "random":
         return get_random_uids(k=k, exclude=exclude or [])
     if sampling_mode == "top_incentive":
         vpermit_tao_limit = settings.NEURON_VPERMIT_TAO_LIMIT
-<<<<<<< HEAD
         return get_top_incentive_uids(k=k, vpermit_tao_limit=vpermit_tao_limit, own_uid=own_uid)
     if sampling_mode == "all":
-        return [uid for uid in settings.METAGRAPH.uids if (uid != own_uid and check_uid_availability(uid))]
-=======
-        return get_top_incentive_uids(self, k=k, vpermit_tao_limit=vpermit_tao_limit)
->>>>>>> 66db0488
+        return [uid for uid in settings.METAGRAPH.uids if (uid != own_uid and check_uid_availability(uid))]