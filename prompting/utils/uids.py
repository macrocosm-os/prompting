--- conflicted
+++ resolved
@@ -1,14 +1,9 @@
 import torch
 import random
 import bittensor as bt
-<<<<<<< HEAD
-from typing import List
+from typing import List, Union
 from prompting.utils.consts import QUERY_UNIQUE_COLDKEYS, QUERY_UNIQUE_IPS
-=======
-from typing import List, Union
-
 from prompting.base.neuron import BaseNeuron
->>>>>>> 91af582b
 
 
 def check_uid_availability(
