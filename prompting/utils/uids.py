--- conflicted
+++ resolved
@@ -2,10 +2,6 @@
 import random
 import bittensor as bt
 from typing import List
-<<<<<<< HEAD
-=======
-
->>>>>>> 093f597c
 from prompting.base.neuron import BaseNeuron
 from prompting import settings
 
@@ -34,6 +30,7 @@
 
     # Filter validator permit > 1024 stake.
     if metagraph.validator_permit[uid] and metagraph.S[uid] > vpermit_tao_limit:
+        bt.logging.debug(f"uid: {uid} has vpermit and stake ({metagraph.S[uid]}) > {vpermit_tao_limit}")
         bt.logging.debug(f"uid: {uid} has vpermit and stake ({metagraph.S[uid]}) > {vpermit_tao_limit}")
         return False
 
@@ -103,6 +100,10 @@
         map(int, filter(lambda uid: check_uid_availability(metagraph, uid, vpermit_tao_limit), metagraph.uids))
     )
 
+    miners_uids = list(
+        map(int, filter(lambda uid: check_uid_availability(metagraph, uid, vpermit_tao_limit), metagraph.uids))
+    )
+
     # Builds a dictionary of uids and their corresponding incentives.
     all_miners_incentives = {
         "miners_uids": miners_uids,
@@ -118,11 +119,7 @@
     # Extract the top uids.
     top_k_uids = [uid for uid, incentive in uid_incentive_pairs_sorted[:k]]
 
-<<<<<<< HEAD
     return np.array(top_k_uids)
-=======
-    return torch.tensor(top_k_uids)
->>>>>>> 093f597c
 
 
 def get_uids(self: BaseNeuron, sampling_mode: str, k: int, exclude: List[int] = []) -> np.ndarray:
