[tool.poetry]
name = "prompting"
version = "2.13.2"
description = "Subnetwork 1 runs on Bittensor and is maintained by Macrocosmos. It's an effort to create decentralised AI"
authors = ["Kalei Brady, Dmytro Bobrenko, Felix Quinque, Steffen Cruz"]
readme = "README.md"

[tool.poetry.group.dev.dependencies]
ipykernel = "^6.29.5"

[tool.black]
line-length = 120
target-version = ['py310']
include = '\.pyi?$'
exclude = '''
/(
    \.git
| \.hg
| \.mypy_cache
| \.tox
| \.venv
| _build
| buck-out
| build
)/
'''

[tool.flake8]
max-line-length = 120
extend-ignore = "D203,E203,E251,E266,E302,E305,E401,E402,E501,F401,F403,W503"
exclude = ".git,__pycache__,dist,.venv,venv,*/lib/python*/site-packages,*/lib64/python*/site-packages"
# TODO: Decrease to at least 10 (prompting/weight_setting/weight_setter.py).
max-complexity = 13

[tool.isort]
atomic = true
profile = "black"
line_length = 120
skip_gitignore = true

[tool.ruff]
# Exclude a variety of commonly ignored directories.
exclude = [
    ".bzr",
    ".direnv",
    ".eggs",
    ".git",
    ".git-rewrite",
    ".hg",
    ".ipynb_checkpoints",
    ".mypy_cache",
    ".nox",
    ".pants.d",
    ".pyenv",
    ".pytest_cache",
    ".pytype",
    ".ruff_cache",
    ".svn",
    ".tox",
    ".venv",
    ".vscode",
    "__pypackages__",
    "_build",
    "buck-out",
    "build",
    "dist",
    "node_modules",
    "site-packages",
    ".venv",
    "venv",
]

# Same as Black.
line-length = 120
indent-width = 4
target-version = "py310"

[tool.ruff.lint]
# Enable Pyflakes (`F`) and a subset of the pycodestyle (`E`)  codes by default.
# Unlike Flake8, Ruff doesn't enable pycodestyle warnings (`W`) or
# McCabe complexity (`C901`) by default.
select = ["C9", "E4", "E7", "E9", "F"]
# Ignore "Module top level import" due to the settings initialization.
ignore = ["E402"]

# Allow fix for all enabled rules (when `--fix`) is provided.
fixable = ["ALL"]
unfixable = []

# Allow unused variables when underscore-prefixed.
dummy-variable-rgx = "^(_+|(_+[a-zA-Z0-9_]*[a-zA-Z0-9]+?))$"

[tool.ruff.format]
# Like Black, use double quotes for strings.
quote-style = "double"

# Like Black, indent with spaces, rather than tabs.
indent-style = "space"

# Like Black, respect magic trailing commas.
skip-magic-trailing-comma = false

# Like Black, automatically detect the appropriate line ending.
line-ending = "auto"

# Enable auto-formatting of code examples in docstrings. Markdown,
# reStructuredText code/literal blocks and doctests are all supported.
#
# This is currently disabled by default, but it is planned for this
# to be opt-out in the future.
docstring-code-format = false

# Set the line length limit used when formatting code snippets in
# docstrings.
#
# This only has an effect when the `docstring-code-format` setting is
# enabled.
docstring-code-line-length = "dynamic"

[tool.ruff.lint.mccabe]
# TODO: Decrease to at least 10 (prompting/weight_setting/weight_setter.py).
max-complexity = 13

[tool.poetry.dependencies]
python = ">=3.10 <3.11"
transformers = "^4.46.3"
mathgenerator = {git = "https://github.com/synapse-alpha/mathgenerator.git", rev = "main"}
sympy = "^1.13.0"
tqdm = "^4.66.4"
requests = "^2.32.3"
numpy = "^2.0.1"
bittensor = "8.3.1"
pydantic = "^2.8.2"
rouge = "^1.0.1"
torch = "2.5.1"
wandb = "^0.17.4"
starlette = "^0.37.2"
openai = "^1.35.13"
bs4 = "^0.0.2"
wikipedia = "1.4.0"
deprecated = "^1.2.14"
pandas = "^2.2.1"
datasets = "^3.1.0"
python-dotenv = "^1.0.1"
pre-commit = "^3.7.1"
ruff = "^0.5.2"
flake8 = "^7.1.0"
black = "23.7.0"
pytest = "^8.3.1"
angle-emb = "0.4.3"
organic-scoring = {git = "https://github.com/macrocosm-os/organic-scoring.git", rev = "main"}
<<<<<<< HEAD
autoawq = "0.2.5"
=======
autoawq = "0.2.0"
>>>>>>> 11df2912
loguru = "^0.7.2"
duckduckgo-search = "^6.2.12"
trafilatura = "^1.12.1"
pydantic-settings = "^2.5.2"
huggingface-hub = "^0.25.2"
accelerate = "^1.1.1"
pillow = "^11.0.0"
torchvision = "^0.20.1"
tiktoken = "^0.8.0"
tenacity = "^9.0.0"
isort = "^5.13.2"

[build-system]
requires = ["poetry-core"]
build-backend = "poetry.core.masonry.api"<|MERGE_RESOLUTION|>--- conflicted
+++ resolved
@@ -149,11 +149,7 @@
 pytest = "^8.3.1"
 angle-emb = "0.4.3"
 organic-scoring = {git = "https://github.com/macrocosm-os/organic-scoring.git", rev = "main"}
-<<<<<<< HEAD
-autoawq = "0.2.5"
-=======
 autoawq = "0.2.0"
->>>>>>> 11df2912
 loguru = "^0.7.2"
 duckduckgo-search = "^6.2.12"
 trafilatura = "^1.12.1"
