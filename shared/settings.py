--- conflicted
+++ resolved
@@ -107,11 +107,7 @@
     # TODO: Choose this dynamically from the network
     VALIDATOR_API: str = Field("0.0.0.0:8094", env="VALIDATOR_API")
     # Default SN1 API address
-<<<<<<< HEAD
-    DEFAULT_SN1_API: str = Field("https://sn1.api.macrocosmos.ai/v1", env="DEFAULT_SN1_API")
-=======
     DEFAULT_SN1_API: str = Field("http://0.0.0.0:8005/v1", env="DEFAULT_SN1_API")
->>>>>>> 6aec8b00
     # File with keys used to access API.
     API_KEYS_FILE: str = Field("api_keys.json", env="API_KEYS_FILE")
     # Admin key used to generate API keys.
@@ -132,11 +128,7 @@
     SUBTENSOR_NETWORK: Optional[str] = Field(None, env="SUBTENSOR_NETWORK")
     MAX_ALLOWED_VRAM_GB: float = Field(62, env="MAX_ALLOWED_VRAM_GB")
     PROXY_URL: Optional[str] = Field(None, env="PROXY_URL")
-<<<<<<< HEAD
-     LLM_MODEL: list[str] = [
-=======
     LLM_MODEL: list[str] = [
->>>>>>> 6aec8b00
         "hugging-quants/Meta-Llama-3.1-70B-Instruct-AWQ-INT4",
         "mrfakename/mistral-small-3.1-24b-instruct-2503-hf",
     ]
