import sys

# Need to delete logging from modules and load in standard python logging
if "logging" in sys.modules:
    del sys.modules["logging"]
current_directory = sys.path.pop(0)
import logging

sys.path.insert(0, current_directory)

import os
from functools import cached_property
from typing import Any, Literal, Optional

import bittensor as bt
import dotenv
from loguru import logger
from pydantic import Field, model_validator
from pydantic_settings import BaseSettings

logging.getLogger("requests").setLevel(logging.WARNING)
logging.getLogger("urllib3").setLevel(logging.WARNING)
logging.getLogger("httpx").setLevel(logging.WARNING)


class SharedSettings(BaseSettings):
<<<<<<< HEAD
    # API
    VALIDATOR_ADDRESS: str = Field("http://localhost:8094", env="VALIDATOR_ADDRESS")
    VALIDATOR_PORT: int = Field(8094, env="VALIDATOR_PORT")
    VALIDATOR_SCORING_KEY: str = Field("1234567890", env="VALIDATOR_SCORING_KEY")

    mode: Literal["api", "validator", "miner"] = Field("validator", env="MODE")
=======
    _instance: Optional["SharedSettings"] = None
    _instance_mode: Optional[str] = None
    # API
    VALIDATOR_API: str = Field("0.0.0.0:8094", env="VALIDATOR_API")
    VALIDATOR_SCORING_KEY: str = Field("1234567890", env="VALIDATOR_SCORING_KEY")

    mode: Literal["api", "validator", "miner", "mock"] = Field("validator", env="MODE")
>>>>>>> b5941c16
    MOCK: bool = False
    NO_BACKGROUND_THREAD: bool = True
    SAVE_PATH: Optional[str] = Field("./storage", env="SAVE_PATH")

    # W&B.
    WANDB_ON: bool = Field(True, env="WANDB_ON")
    WANDB_ENTITY: Optional[str] = Field("macrocosmos", env="WANDB_ENTITY")
    WANDB_PROJECT_NAME: Optional[str] = Field("prompting-validators", env="WANDB_PROJECT_NAME")
    WANDB_RUN_STEP_LENGTH: int = Field(100, env="WANDB_RUN_STEP_LENGTH")
    WANDB_API_KEY: Optional[str] = Field(None, env="WANDB_API_KEY")
    WANDB_OFFLINE: bool = Field(False, env="WANDB_OFFLINE")
    WANDB_NOTES: str = Field("", env="WANDB_NOTES")
    MAX_WANDB_DURATION: int = 24

    # Neuron.
    NEURON_EPOCH_LENGTH: int = Field(100, env="NEURON_EPOCH_LENGTH")
    NEURON_DEVICE: str | None = Field("cuda", env="NEURON_DEVICE")
    NEURON_GPUS: int = Field(1, env="NEURON_GPUS")

    # Logging.
    LOGGING_DONT_SAVE_EVENTS: bool = Field(False, env="LOGGING_DONT_SAVE_EVENTS")
    LOG_WEIGHTS: bool = Field(False, env="LOG_WEIGHTS")

    # Neuron parameters.
    NEURON_TIMEOUT: int = Field(15, env="NEURON_TIMEOUT")
    INFERENCE_TIMEOUT: int = Field(60, env="INFERENCE_TIMEOUT")
    NEURON_DISABLE_SET_WEIGHTS: bool = Field(False, env="NEURON_DISABLE_SET_WEIGHTS")
    NEURON_MOVING_AVERAGE_ALPHA: float = Field(0.1, env="NEURON_MOVING_AVERAGE_ALPHA")
    NEURON_DECAY_ALPHA: float = Field(0.001, env="NEURON_DECAY_ALPHA")
    NEURON_AXON_OFF: bool = Field(False, env="NEURON_AXON_OFF")
    NEURON_VPERMIT_TAO_LIMIT: int = Field(4096, env="NEURON_VPERMIT_TAO_LIMIT")
    NEURON_QUERY_UNIQUE_COLDKEYS: bool = Field(False, env="NEURON_QUERY_UNIQUE_COLDKEYS")
    NEURON_QUERY_UNIQUE_IPS: bool = Field(False, env="NEURON_QUERY_UNIQUE_IPS")
    NEURON_FORWARD_MAX_TIME: int = Field(240, env="NEURON_FORWARD_MAX_TIME")
    NEURON_MAX_TOKENS: int = Field(512, env="NEURON_MAX_TOKENS")
    REWARD_STEEPNESS: float = Field(0.7, env="STEEPNESS")

    # Organic.
    ORGANIC_TIMEOUT: int = Field(30, env="ORGANIC_TIMEOUT")
    ORGANIC_SAMPLE_SIZE: int = Field(5, env="ORGANIC_SAMPLE_SIZE")
    ORGANIC_REUSE_RESPONSE_DISABLED: bool = Field(False, env="ORGANIC_REUSE_RESPONSE_DISABLED")
    ORGANIC_REFERENCE_MAX_TOKENS: int = Field(1024, env="ORGANIC_REFERENCE_MAX_TOKENS")
    ORGANIC_SYNTH_REWARD_SCALE: float = Field(1.0, env="ORGANIC_SYNTH_REWARD_SCALE")
    ORGANIC_SET_WEIGHTS_ENABLED: bool = Field(True, env="ORGANIC_SET_WEIGHTS_ENABLED")
    ORGANIC_DISABLED: bool = Field(False, env="ORGANIC_DISABLED")
    ORGANIC_TRIGGER_FREQUENCY: int = Field(120, env="ORGANIC_TRIGGER_FREQUENCY")
    ORGANIC_TRIGGER_FREQUENCY_MIN: int = Field(5, env="ORGANIC_TRIGGER_FREQUENCY_MIN")
    ORGANIC_TRIGGER: str = Field("seconds", env="ORGANIC_TRIGGER")
    ORGANIC_SCALING_FACTOR: int = Field(1, env="ORGANIC_SCALING_FACTOR")
    TASK_QUEUE_LENGTH_THRESHOLD: int = Field(10, env="TASK_QUEUE_LENGTH_THRESHOLD")
    SCORING_QUEUE_LENGTH_THRESHOLD: int = Field(10, env="SCORING_QUEUE_LENGTH_THRESHOLD")
    HF_TOKEN: Optional[str] = Field(None, env="HF_TOKEN")
    DEPLOY_VALIDATOR: bool = Field(True, env="DEPLOY_VALDITAOR")
<<<<<<< HEAD
    API_PORT: int = Field(8094, env="API_PORT")
=======

    DEPLOY_SCORING_API: bool = Field(False, env="DEPLOY_SCORING_API")
    SCORING_API_PORT: int = Field(8094, env="SCORING_API_PORT")
    SCORING_ADMIN_KEY: str | None = Field(None, env="SCORING_ADMIN_KEY")
    API_PORT: int = Field(8005, env="API_PORT")
>>>>>>> b5941c16
    API_HOST: str = Field("0.0.0.0", env="API_HOST")

    # API Management.
    API_KEYS_FILE: str = Field("api_keys.json", env="API_KEYS_FILE")
    ADMIN_KEY: str | None = Field(None, env="ADMIN_KEY")
    SCORING_KEY: str | None = Field(None, env="SCORING_KEY")
<<<<<<< HEAD
=======
    SCORE_ORGANICS: bool = Field(False, env="SCORE_ORGANICS")
>>>>>>> b5941c16

    # Additional Fields.
    NETUID: Optional[int] = Field(61, env="NETUID")
    TEST: bool = False
    OPENAI_API_KEY: Optional[str] = Field(None, env="OPENAI_API_KEY")
    WALLET_NAME: Optional[str] = Field(None, env="WALLET_NAME")
    HOTKEY: Optional[str] = Field(None, env="HOTKEY")
    AXON_PORT: Optional[int] = Field(None, env="AXON_PORT")
    ORGANIC_WHITELIST_HOTKEY: Optional[str] = Field(
        "5F4tQyWrhfGVcNhoqeiNsR6KjD4wMZ2kfhLj4oHYuyHbZAc3", env="ORGANIC_WHITELIST_HOTKEY"
    )
    TEST_MINER_IDS: list[int] = Field([], env="TEST_MINER_IDS")
    SUBTENSOR_NETWORK: Optional[str] = Field(None, env="SUBTENSOR_NETWORK")
    MAX_ALLOWED_VRAM_GB: int = Field(62, env="MAX_ALLOWED_VRAM_GB")
    LLM_MAX_MODEL_LEN: int = Field(4096, env="LLM_MAX_MODEL_LEN")
    LLM_MODEL: str = Field("hugging-quants/Meta-Llama-3.1-70B-Instruct-AWQ-INT4", env="LLM_MODEL")
    SAMPLING_PARAMS: dict[str, Any] = {
        "temperature": 0.7,
        "top_p": 0.95,
        "top_k": 50,
        "max_new_tokens": 256,
        "do_sample": True,
        "seed": None,
    }
    MINER_LLM_MODEL: Optional[str] = Field(None, env="MINER_LLM_MODEL")
    LLM_MODEL_RAM: float = Field(70, env="LLM_MODEL_RAM")
    OPENAI_API_KEY: str | None = Field(None, env="OPENAI_API_KEY")
    SN19_API_KEY: str | None = Field(None, env="SN19_API_KEY")
    SN19_API_URL: str | None = Field(None, env="SN19_API_URL")
    GPT_MODEL_CONFIG: dict[str, dict[str, Any]] = {
        "gpt-3.5-turbo": {
            "context_window": 16_385,
            "max_tokens": 4096,
            "vision": False,
            "score": 100,
            "upgrade": "gpt-4-turbo",
            "input_token_cost": 0.0005,
            "output_token_cost": 0.0015,
        },
        "gpt-4-turbo": {
            "context_window": 128_000,
            "max_tokens": 4096,
            "vision": True,
            "score": 200,
            "upgrade": "gpt-4o",
            "input_token_cost": 0.01,
            "output_token_cost": 0.03,
        },
        "gpt-4o": {
            "context_window": 128_000,
            "max_tokens": 4096,
            "vision": True,
            "score": 300,
            "input_token_cost": 0.005,
            "output_token_cost": 0.015,
        },
    }
    model_config = {"frozen": True, "arbitrary_types_allowed": False}

    @model_validator(mode="before")
    def validate_mode(cls, v):
        if v["mode"] == "api":
            if not dotenv.load_dotenv(".env.api"):
                logger.warning("No .env.api file found. Please create one.")
<<<<<<< HEAD
            if not v.get("SCORING_KEY"):
=======
            if not os.getenv("SCORING_KEY"):
>>>>>>> b5941c16
                logger.warning(
                    "No SCORING_KEY found in .env.api file. You must add a scoring key that will allow us to forward miner responses to the validator for scoring."
                )
        elif v["mode"] == "miner":
            if not dotenv.load_dotenv(".env.miner"):
                logger.warning("No .env.miner file found. Please create one.")
        elif v["mode"] == "validator":
            if not dotenv.load_dotenv(".env.validator"):
                logger.warning("No .env.validator file found. Please create one.")

        return v

<<<<<<< HEAD
=======
    @classmethod
    def load_env_file(cls, mode: Literal["miner", "validator", "mock", "api"]):
        """Load the appropriate .env file based on the mode."""
        if mode == "miner":
            dotenv_file = ".env.miner"
        elif mode == "validator":
            dotenv_file = ".env.validator"
        # For mock testing, still make validator env vars available where possible.
        elif mode == "mock":
            dotenv_file = ".env.validator"
        elif mode == "api":
            dotenv_file = ".env.api"
        else:
            raise ValueError(f"Invalid mode: {mode}")

        if dotenv_file:
            if not dotenv.load_dotenv(dotenv.find_dotenv(filename=dotenv_file)):
                logger.warning(
                    f"No {dotenv_file} file found. The use of args when running a {mode} will be deprecated "
                    "in the near future."
                )

    @classmethod
    def load(cls, mode: Literal["miner", "validator", "mock", "api"]) -> "SharedSettings":
        """Load or retrieve the Settings instance based on the mode."""
        if cls._instance is not None and cls._instance_mode == mode:
            return cls._instance
        else:
            cls.load_env_file(mode)
            cls._instance = cls(mode=mode)
            cls._instance_mode = mode
            return cls._instance

    @model_validator(mode="before")
    def complete_settings(cls, values: dict[str, Any]) -> dict[str, Any]:
        mode = values["mode"]
        netuid = values.get("NETUID", 61)

        if netuid is None:
            raise ValueError("NETUID must be specified")
        values["TEST"] = netuid != 1
        if values.get("TEST_MINER_IDS"):
            values["TEST_MINER_IDS"] = str(values["TEST_MINER_IDS"]).split(",")
        if mode == "mock":
            values["MOCK"] = True
            values["NEURON_DEVICE"] = "cpu"
            logger.info("Running in mock mode. Bittensor objects will not be initialized.")
            return values

        # load slow packages only if not in mock mode
        import torch

        if not values.get("NEURON_DEVICE"):
            values["NEURON_DEVICE"] = "cuda" if torch.cuda.is_available() else "cpu"

        # Ensure SAVE_PATH exists.
        save_path = values.get("SAVE_PATH", "./storage")
        if not os.path.exists(save_path):
            os.makedirs(save_path)
        if values.get("SN19_API_KEY") is None or values.get("SN19_API_URL") is None:
            logger.warning(
                "It is strongly recommended to provide an SN19 API KEY + URL to avoid incurring OpenAI API costs."
            )
        if mode == "validator":
            if values.get("OPENAI_API_KEY") is None:
                raise Exception(
                    "You must provide an OpenAI API key as a backup. It is recommended to also provide an SN19 API key + url to avoid incurring API costs."
                )
            if values.get("SCORING_ADMIN_KEY") is None and values.get("DEPLOY_SCORING_API"):
                logger.warning("You must provide a SCORING_ADMIN_KEY to access the API. Disabling scoring endpoint")
                values["DEPLOY_SCORING_API"] = False
            if values.get("PROXY_URL") is None:
                logger.warning(
                    "You must provide a proxy URL to use the DuckDuckGo API - your vtrust might decrease if no DDG URL is provided."
                )
        return values

>>>>>>> b5941c16
    @cached_property
    def WALLET(self):
        wallet_name = self.WALLET_NAME  # or config().wallet.name
        hotkey = self.HOTKEY  # or config().wallet.hotkey
        logger.info(f"Instantiating wallet with name: {wallet_name}, hotkey: {hotkey}")
        return bt.wallet(name=wallet_name, hotkey=hotkey)

    @cached_property
    def SUBTENSOR(self) -> bt.subtensor:
        subtensor_network = self.SUBTENSOR_NETWORK or os.environ.get("SUBTENSOR_NETWORK", "local")
        # bt_config = config()
        if subtensor_network.lower() == "local":
            subtensor_network = os.environ.get("SUBTENSOR_CHAIN_ENDPOINT")  # bt_config.subtensor.chain_endpoint or
        else:
            subtensor_network = subtensor_network.lower()  # bt_config.subtensor.network or
        logger.info(f"Instantiating subtensor with network: {subtensor_network}")
        return bt.subtensor(network=subtensor_network)

    @cached_property
    def METAGRAPH(self) -> bt.metagraph:
        logger.info(f"Instantiating metagraph with NETUID: {self.NETUID}")
        return self.SUBTENSOR.metagraph(netuid=self.NETUID)

    @cached_property
    def DENDRITE(self) -> bt.dendrite:
        logger.info(f"Instantiating dendrite with wallet: {self.WALLET}")
        return bt.dendrite(wallet=self.WALLET)


<<<<<<< HEAD
shared_settings = SharedSettings(mode="validator")
=======
shared_settings: Optional[SharedSettings] = None
try:
    shared_settings = SharedSettings.load(mode="mock")
    pass
except Exception as e:
    logger.exception(f"Error loading settings: {e}")
    shared_settings = None
logger.info("Shared settings loaded.")
>>>>>>> b5941c16
<|MERGE_RESOLUTION|>--- conflicted
+++ resolved
@@ -24,14 +24,6 @@
 
 
 class SharedSettings(BaseSettings):
-<<<<<<< HEAD
-    # API
-    VALIDATOR_ADDRESS: str = Field("http://localhost:8094", env="VALIDATOR_ADDRESS")
-    VALIDATOR_PORT: int = Field(8094, env="VALIDATOR_PORT")
-    VALIDATOR_SCORING_KEY: str = Field("1234567890", env="VALIDATOR_SCORING_KEY")
-
-    mode: Literal["api", "validator", "miner"] = Field("validator", env="MODE")
-=======
     _instance: Optional["SharedSettings"] = None
     _instance_mode: Optional[str] = None
     # API
@@ -39,7 +31,6 @@
     VALIDATOR_SCORING_KEY: str = Field("1234567890", env="VALIDATOR_SCORING_KEY")
 
     mode: Literal["api", "validator", "miner", "mock"] = Field("validator", env="MODE")
->>>>>>> b5941c16
     MOCK: bool = False
     NO_BACKGROUND_THREAD: bool = True
     SAVE_PATH: Optional[str] = Field("./storage", env="SAVE_PATH")
@@ -93,25 +84,18 @@
     SCORING_QUEUE_LENGTH_THRESHOLD: int = Field(10, env="SCORING_QUEUE_LENGTH_THRESHOLD")
     HF_TOKEN: Optional[str] = Field(None, env="HF_TOKEN")
     DEPLOY_VALIDATOR: bool = Field(True, env="DEPLOY_VALDITAOR")
-<<<<<<< HEAD
-    API_PORT: int = Field(8094, env="API_PORT")
-=======
 
     DEPLOY_SCORING_API: bool = Field(False, env="DEPLOY_SCORING_API")
     SCORING_API_PORT: int = Field(8094, env="SCORING_API_PORT")
     SCORING_ADMIN_KEY: str | None = Field(None, env="SCORING_ADMIN_KEY")
     API_PORT: int = Field(8005, env="API_PORT")
->>>>>>> b5941c16
     API_HOST: str = Field("0.0.0.0", env="API_HOST")
 
     # API Management.
     API_KEYS_FILE: str = Field("api_keys.json", env="API_KEYS_FILE")
     ADMIN_KEY: str | None = Field(None, env="ADMIN_KEY")
     SCORING_KEY: str | None = Field(None, env="SCORING_KEY")
-<<<<<<< HEAD
-=======
     SCORE_ORGANICS: bool = Field(False, env="SCORE_ORGANICS")
->>>>>>> b5941c16
 
     # Additional Fields.
     NETUID: Optional[int] = Field(61, env="NETUID")
@@ -176,11 +160,7 @@
         if v["mode"] == "api":
             if not dotenv.load_dotenv(".env.api"):
                 logger.warning("No .env.api file found. Please create one.")
-<<<<<<< HEAD
-            if not v.get("SCORING_KEY"):
-=======
             if not os.getenv("SCORING_KEY"):
->>>>>>> b5941c16
                 logger.warning(
                     "No SCORING_KEY found in .env.api file. You must add a scoring key that will allow us to forward miner responses to the validator for scoring."
                 )
@@ -193,8 +173,6 @@
 
         return v
 
-<<<<<<< HEAD
-=======
     @classmethod
     def load_env_file(cls, mode: Literal["miner", "validator", "mock", "api"]):
         """Load the appropriate .env file based on the mode."""
@@ -272,7 +250,6 @@
                 )
         return values
 
->>>>>>> b5941c16
     @cached_property
     def WALLET(self):
         wallet_name = self.WALLET_NAME  # or config().wallet.name
@@ -302,9 +279,6 @@
         return bt.dendrite(wallet=self.WALLET)
 
 
-<<<<<<< HEAD
-shared_settings = SharedSettings(mode="validator")
-=======
 shared_settings: Optional[SharedSettings] = None
 try:
     shared_settings = SharedSettings.load(mode="mock")
@@ -312,5 +286,4 @@
 except Exception as e:
     logger.exception(f"Error loading settings: {e}")
     shared_settings = None
-logger.info("Shared settings loaded.")
->>>>>>> b5941c16
+logger.info("Shared settings loaded.")