import pytest
import inspect
from inspect import signature
from prompting.tasks import Task
<<<<<<< HEAD
=======
from prompting.rewards import REWARD_MODELS
>>>>>>> 5112b473b758fafb4f7ead19a41374359cfa204e
from .fixtures.task import CONTEXTS, TASKS, TASK_FIELDS
from .fixtures.llm import LLM_PIPELINE

# TODO: Check if format_challenge is defined
# TODO: Ensure that when static_reference is True, reference_time is not defined. Same for query_time and static_query
# TODO: Ensure that when generate_reference=True and static_reference is True,there is still a reference
# TODO: Ensure that when generate_reference=False and static_reference is True,there is still a reference
# TODO: Ensure that when generate_reference=False and static_reference is False,there is NOT a reference
<<<<<<< HEAD


=======


>>>>>>> 5112b473b758fafb4f7ead19a41374359cfa204e
@pytest.mark.parametrize('task', TASKS)
def test_create_task(task: Task):
    task(llm_pipeline=LLM_PIPELINE, context=CONTEXTS[task])


@pytest.mark.parametrize('task', TASKS)
@pytest.mark.parametrize('field', TASK_FIELDS.keys())
def test_task_contains_expected_field(task: Task, field: str):
    task = task(llm_pipeline=LLM_PIPELINE, context=CONTEXTS[task])
    assert hasattr(task, field)
<<<<<<< HEAD


@pytest.mark.parametrize('task', TASKS)
@pytest.mark.parametrize('field, expected_type', list(TASK_FIELDS.items()))
def test_task_field_has_expected_type(task: Task, field: str, expected_type: type):
    task = task(llm_pipeline=LLM_PIPELINE, context=CONTEXTS[task])
    assert isinstance(getattr(task, field), expected_type)


@pytest.mark.parametrize('task', TASKS)
@pytest.mark.parametrize('field', TASK_FIELDS.keys())
def test_task_field_is_not_null(task: Task, field: str):
    task = task(llm_pipeline=LLM_PIPELINE, context=CONTEXTS[task])
    assert getattr(task, field)

=======


@pytest.mark.parametrize('task', TASKS)
@pytest.mark.parametrize('field, expected_type', list(TASK_FIELDS.items()))
def test_task_field_has_expected_type(task: Task, field: str, expected_type: type):
    task = task(llm_pipeline=LLM_PIPELINE, context=CONTEXTS[task])
    assert isinstance(getattr(task, field), expected_type)


@pytest.mark.parametrize('task', TASKS)
@pytest.mark.parametrize('field', TASK_FIELDS.keys())
def test_task_field_is_not_null(task: Task, field: str):
    task = task(llm_pipeline=LLM_PIPELINE, context=CONTEXTS[task])
    assert getattr(task, field) is not None

>>>>>>> 5112b473b758fafb4f7ead19a41374359cfa204e

@pytest.mark.parametrize('task', TASKS)
def test_task_complete_is_false_on_init(task: Task):

    task = task(llm_pipeline=LLM_PIPELINE, context=CONTEXTS[task])
    assert task.complete == False


@pytest.mark.parametrize('task', TASKS)
def test_task_contains_no_reference_if_not_static(task: Task):
    task(llm_pipeline=LLM_PIPELINE, context=CONTEXTS[task], create_reference=False)
    assert task.static_reference or not task.reference


@pytest.mark.parametrize('task', TASKS)
def test_task_contains_query_time(task: Task):

    task = task(llm_pipeline=LLM_PIPELINE, context=CONTEXTS[task])
    assert task.static_reference or task.reference_time>=0


@pytest.mark.parametrize('task', TASKS)
def test_task_contains_reference_time(task: Task):

    task = task(llm_pipeline=LLM_PIPELINE, context=CONTEXTS[task])
    assert task.static_query or task.query_time>=0


@pytest.mark.parametrize('task', TASKS)
@pytest.mark.parametrize('full', (True, False))
def test_task_state_dict(task: Task, full: bool):

    task = task(llm_pipeline=LLM_PIPELINE, context=CONTEXTS[task])
    assert type(task.__state_dict__(full)) == dict


@pytest.mark.parametrize('task', TASKS)
@pytest.mark.parametrize('definition, expected_weight', [('reward_definition',1), ('penalty_definition',None)])
def test_task_contains_required_definition(task: Task, definition: str, expected_weight: float):

    task = task(llm_pipeline=LLM_PIPELINE, context=CONTEXTS[task])
    model_infos = getattr(task, definition)
    total_weight = 0
    for model_info in model_infos:

        assert isinstance(model_info, dict)

        name = model_info.get("name")
        assert name is not None
        assert name in REWARD_MODELS

        params = {k: v for k, v in model_info.items() if k not in ["name", "weight"]}
        cls_params = signature(REWARD_MODELS['rouge']).parameters
        # check that all the parameters are in the class (no extra parameters are allowed)
        for k, v in params.items():
            assert k in cls_params
            # check that the type of the parameter is correct or not annotated
            assert cls_params[k].annotation == inspect._empty or isinstance(v, cls_params[k].annotation)

        # check that all class parameters without default values are in the model_info
        for k, v in cls_params.items():
            # ignore self, device, args, kwargs
            if v.default == inspect._empty and v.name not in ("self", "device", "args", "kwargs"):
                assert k in params

        weight = model_info.get("weight")
        assert weight is not None
        assert isinstance(weight, (float, int))
        assert 0 <= weight <= 1

        total_weight += weight

    assert not model_infos or expected_weight is None or total_weight == expected_weight<|MERGE_RESOLUTION|>--- conflicted
+++ resolved
@@ -2,25 +2,10 @@
 import inspect
 from inspect import signature
 from prompting.tasks import Task
-<<<<<<< HEAD
-=======
 from prompting.rewards import REWARD_MODELS
->>>>>>> 5112b473b758fafb4f7ead19a41374359cfa204e
 from .fixtures.task import CONTEXTS, TASKS, TASK_FIELDS
 from .fixtures.llm import LLM_PIPELINE
 
-# TODO: Check if format_challenge is defined
-# TODO: Ensure that when static_reference is True, reference_time is not defined. Same for query_time and static_query
-# TODO: Ensure that when generate_reference=True and static_reference is True,there is still a reference
-# TODO: Ensure that when generate_reference=False and static_reference is True,there is still a reference
-# TODO: Ensure that when generate_reference=False and static_reference is False,there is NOT a reference
-<<<<<<< HEAD
-
-
-=======
-
-
->>>>>>> 5112b473b758fafb4f7ead19a41374359cfa204e
 @pytest.mark.parametrize('task', TASKS)
 def test_create_task(task: Task):
     task(llm_pipeline=LLM_PIPELINE, context=CONTEXTS[task])
@@ -31,23 +16,6 @@
 def test_task_contains_expected_field(task: Task, field: str):
     task = task(llm_pipeline=LLM_PIPELINE, context=CONTEXTS[task])
     assert hasattr(task, field)
-<<<<<<< HEAD
-
-
-@pytest.mark.parametrize('task', TASKS)
-@pytest.mark.parametrize('field, expected_type', list(TASK_FIELDS.items()))
-def test_task_field_has_expected_type(task: Task, field: str, expected_type: type):
-    task = task(llm_pipeline=LLM_PIPELINE, context=CONTEXTS[task])
-    assert isinstance(getattr(task, field), expected_type)
-
-
-@pytest.mark.parametrize('task', TASKS)
-@pytest.mark.parametrize('field', TASK_FIELDS.keys())
-def test_task_field_is_not_null(task: Task, field: str):
-    task = task(llm_pipeline=LLM_PIPELINE, context=CONTEXTS[task])
-    assert getattr(task, field)
-
-=======
 
 
 @pytest.mark.parametrize('task', TASKS)
@@ -63,7 +31,6 @@
     task = task(llm_pipeline=LLM_PIPELINE, context=CONTEXTS[task])
     assert getattr(task, field) is not None
 
->>>>>>> 5112b473b758fafb4f7ead19a41374359cfa204e
 
 @pytest.mark.parametrize('task', TASKS)
 def test_task_complete_is_false_on_init(task: Task):
