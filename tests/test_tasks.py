import pytest
import inspect
from inspect import signature
from prompting.tasks import Task
from prompting.rewards import REWARD_MODELS
from .fixtures.task import CONTEXTS, TASKS, TASK_FIELDS
from .fixtures.llm import LLM_PIPELINE

<<<<<<< HEAD
@pytest.mark.parametrize('task', TASKS)
=======
# TODO: Check if format_challenge is defined
# TODO: Ensure that when static_reference is True, reference_time is not defined. Same for query_time and static_query
# TODO: Ensure that when generate_reference=True and static_reference is True,there is still a reference
# TODO: Ensure that when generate_reference=False and static_reference is True,there is still a reference
# TODO: Ensure that when generate_reference=False and static_reference is False,there is NOT a reference


@pytest.mark.parametrize("task", TASKS)
>>>>>>> 4b0d76f4
def test_create_task(task: Task):
    task(llm_pipeline=LLM_PIPELINE, context=CONTEXTS[task])


@pytest.mark.parametrize("task", TASKS)
@pytest.mark.parametrize("field", TASK_FIELDS.keys())
def test_task_contains_expected_field(task: Task, field: str):
    task = task(llm_pipeline=LLM_PIPELINE, context=CONTEXTS[task])
    assert hasattr(task, field)


@pytest.mark.parametrize("task", TASKS)
@pytest.mark.parametrize("field, expected_type", list(TASK_FIELDS.items()))
def test_task_field_has_expected_type(task: Task, field: str, expected_type: type):
    task = task(llm_pipeline=LLM_PIPELINE, context=CONTEXTS[task])
    assert isinstance(getattr(task, field), expected_type)


@pytest.mark.parametrize("task", TASKS)
@pytest.mark.parametrize("field", TASK_FIELDS.keys())
def test_task_field_is_not_null(task: Task, field: str):
    task = task(llm_pipeline=LLM_PIPELINE, context=CONTEXTS[task])
    assert getattr(task, field) is not None


@pytest.mark.parametrize("task", TASKS)
def test_task_complete_is_false_on_init(task: Task):
    task = task(llm_pipeline=LLM_PIPELINE, context=CONTEXTS[task])
    assert task.complete == False


@pytest.mark.parametrize("task", TASKS)
def test_task_contains_no_reference_if_not_static(task: Task):
    task(llm_pipeline=LLM_PIPELINE, context=CONTEXTS[task], create_reference=False)
    assert task.static_reference or not task.reference


@pytest.mark.parametrize("task", TASKS)
def test_task_contains_query_time(task: Task):
    task = task(llm_pipeline=LLM_PIPELINE, context=CONTEXTS[task])
    assert task.static_reference or task.reference_time >= 0


@pytest.mark.parametrize("task", TASKS)
def test_task_contains_reference_time(task: Task):
    task = task(llm_pipeline=LLM_PIPELINE, context=CONTEXTS[task])
    assert task.static_query or task.query_time >= 0


@pytest.mark.parametrize("task", TASKS)
@pytest.mark.parametrize("full", (True, False))
def test_task_state_dict(task: Task, full: bool):
    task = task(llm_pipeline=LLM_PIPELINE, context=CONTEXTS[task])
    assert type(task.__state_dict__(full)) == dict


@pytest.mark.parametrize("task", TASKS)
@pytest.mark.parametrize(
    "definition, expected_weight",
    [("reward_definition", 1), ("penalty_definition", None)],
)
def test_task_contains_required_definition(
    task: Task, definition: str, expected_weight: float
):
    task = task(llm_pipeline=LLM_PIPELINE, context=CONTEXTS[task])
    model_infos = getattr(task, definition)
    total_weight = 0
    for model_info in model_infos:
        assert isinstance(model_info, dict)

        name = model_info.get("name")
        assert name is not None
        assert name in REWARD_MODELS

        params = {k: v for k, v in model_info.items() if k not in ["name", "weight"]}
        cls_params = signature(REWARD_MODELS["rouge"]).parameters
        # check that all the parameters are in the class (no extra parameters are allowed)
        for k, v in params.items():
            assert k in cls_params
            # check that the type of the parameter is correct or not annotated
            assert cls_params[k].annotation == inspect._empty or isinstance(
                v, cls_params[k].annotation
            )

        # check that all class parameters without default values are in the model_info
        for k, v in cls_params.items():
            # ignore self, device, args, kwargs
            if v.default == inspect._empty and v.name not in (
                "self",
                "device",
                "args",
                "kwargs",
            ):
                assert k in params

        weight = model_info.get("weight")
        assert weight is not None
        assert isinstance(weight, (float, int))
        assert 0 <= weight <= 1

        total_weight += weight

    assert not model_infos or expected_weight is None or total_weight == expected_weight<|MERGE_RESOLUTION|>--- conflicted
+++ resolved
@@ -6,18 +6,7 @@
 from .fixtures.task import CONTEXTS, TASKS, TASK_FIELDS
 from .fixtures.llm import LLM_PIPELINE
 
-<<<<<<< HEAD
-@pytest.mark.parametrize('task', TASKS)
-=======
-# TODO: Check if format_challenge is defined
-# TODO: Ensure that when static_reference is True, reference_time is not defined. Same for query_time and static_query
-# TODO: Ensure that when generate_reference=True and static_reference is True,there is still a reference
-# TODO: Ensure that when generate_reference=False and static_reference is True,there is still a reference
-# TODO: Ensure that when generate_reference=False and static_reference is False,there is NOT a reference
-
-
 @pytest.mark.parametrize("task", TASKS)
->>>>>>> 4b0d76f4
 def test_create_task(task: Task):
     task(llm_pipeline=LLM_PIPELINE, context=CONTEXTS[task])
 
