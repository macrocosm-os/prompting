import pytest
import inspect
from inspect import signature
from prompting.tasks import Task
from prompting.rewards import REWARD_MODELS
from .fixtures.task import CONTEXTS, TASKS, TASK_FIELDS
from .fixtures.llm import mock_llm_pipeline

# TODO: Check if format_challenge is defined
# TODO: Ensure that when static_reference is True, reference_time is not defined. Same for query_time and static_query
# TODO: Ensure that when generate_reference=True and static_reference is True,there is still a reference
# TODO: Ensure that when generate_reference=False and static_reference is True,there is still a reference
# TODO: Ensure that when generate_reference=False and static_reference is False,there is NOT a reference


@pytest.mark.parametrize("task", TASKS)
def test_create_task(task: Task):
    task(llm_pipeline=mock_llm_pipeline(), context=CONTEXTS[task])


@pytest.mark.parametrize("task", TASKS)
@pytest.mark.parametrize("field", TASK_FIELDS.keys())
def test_task_contains_expected_field(task: Task, field: str):
    task = task(llm_pipeline=mock_llm_pipeline(), context=CONTEXTS[task])
    assert hasattr(task, field)


@pytest.mark.parametrize("task", TASKS)
@pytest.mark.parametrize("field, expected_type", list(TASK_FIELDS.items()))
def test_task_field_has_expected_type(task: Task, field: str, expected_type: type):
    task = task(llm_pipeline=mock_llm_pipeline(), context=CONTEXTS[task])
    assert isinstance(getattr(task, field), expected_type)


@pytest.mark.parametrize("task", TASKS)
@pytest.mark.parametrize("field", TASK_FIELDS.keys())
def test_task_field_is_not_null(task: Task, field: str):
    task = task(llm_pipeline=mock_llm_pipeline(), context=CONTEXTS[task])
    assert getattr(task, field) is not None


@pytest.mark.parametrize("task", TASKS)
def test_task_complete_is_false_on_init(task: Task):
<<<<<<< HEAD
    task = task(llm_pipeline=LLM_PIPELINE, context=CONTEXTS[task])
=======

    task = task(llm_pipeline=mock_llm_pipeline(), context=CONTEXTS[task])
>>>>>>> 21ca6967
    assert task.complete == False


@pytest.mark.parametrize("task", TASKS)
def test_task_contains_no_reference_if_not_static(task: Task):
    task(llm_pipeline=mock_llm_pipeline(), context=CONTEXTS[task], create_reference=False)
    assert task.static_reference or not task.reference


@pytest.mark.parametrize("task", TASKS)
def test_task_contains_query_time(task: Task):
<<<<<<< HEAD
    task = task(llm_pipeline=LLM_PIPELINE, context=CONTEXTS[task])
    assert task.static_reference or task.reference_time >= 0
=======

    task = task(llm_pipeline=mock_llm_pipeline(), context=CONTEXTS[task])
    assert task.static_reference or task.reference_time>=0
>>>>>>> 21ca6967


@pytest.mark.parametrize("task", TASKS)
def test_task_contains_reference_time(task: Task):
<<<<<<< HEAD
    task = task(llm_pipeline=LLM_PIPELINE, context=CONTEXTS[task])
    assert task.static_query or task.query_time >= 0
=======

    task = task(llm_pipeline=mock_llm_pipeline(), context=CONTEXTS[task])
    assert task.static_query or task.query_time>=0
>>>>>>> 21ca6967


@pytest.mark.parametrize("task", TASKS)
@pytest.mark.parametrize("full", (True, False))
def test_task_state_dict(task: Task, full: bool):
<<<<<<< HEAD
    task = task(llm_pipeline=LLM_PIPELINE, context=CONTEXTS[task])
=======

    task = task(llm_pipeline=mock_llm_pipeline(), context=CONTEXTS[task])
>>>>>>> 21ca6967
    assert type(task.__state_dict__(full)) == dict


@pytest.mark.parametrize("task", TASKS)
@pytest.mark.parametrize(
    "definition, expected_weight",
    [("reward_definition", 1), ("penalty_definition", None)],
)
def test_task_contains_required_definition(
    task: Task, definition: str, expected_weight: float
):
<<<<<<< HEAD
    task = task(llm_pipeline=LLM_PIPELINE, context=CONTEXTS[task])
=======

    task = task(llm_pipeline=mock_llm_pipeline(), context=CONTEXTS[task])
>>>>>>> 21ca6967
    model_infos = getattr(task, definition)
    total_weight = 0
    for model_info in model_infos:
        assert isinstance(model_info, dict)

        name = model_info.get("name")
        assert name is not None
        assert name in REWARD_MODELS

        params = {k: v for k, v in model_info.items() if k not in ["name", "weight"]}
        cls_params = signature(REWARD_MODELS["rouge"]).parameters
        # check that all the parameters are in the class (no extra parameters are allowed)
        for k, v in params.items():
            assert k in cls_params
            # check that the type of the parameter is correct or not annotated
            assert cls_params[k].annotation == inspect._empty or isinstance(
                v, cls_params[k].annotation
            )

        # check that all class parameters without default values are in the model_info
        for k, v in cls_params.items():
            # ignore self, device, args, kwargs
            if v.default == inspect._empty and v.name not in (
                "self",
                "device",
                "args",
                "kwargs",
            ):
                assert k in params

        weight = model_info.get("weight")
        assert weight is not None
        assert isinstance(weight, (float, int))
        assert 0 <= weight <= 1

        total_weight += weight

    assert not model_infos or expected_weight is None or total_weight == expected_weight<|MERGE_RESOLUTION|>--- conflicted
+++ resolved
@@ -41,12 +41,8 @@
 
 @pytest.mark.parametrize("task", TASKS)
 def test_task_complete_is_false_on_init(task: Task):
-<<<<<<< HEAD
-    task = task(llm_pipeline=LLM_PIPELINE, context=CONTEXTS[task])
-=======
 
     task = task(llm_pipeline=mock_llm_pipeline(), context=CONTEXTS[task])
->>>>>>> 21ca6967
     assert task.complete == False
 
 
@@ -58,37 +54,23 @@
 
 @pytest.mark.parametrize("task", TASKS)
 def test_task_contains_query_time(task: Task):
-<<<<<<< HEAD
-    task = task(llm_pipeline=LLM_PIPELINE, context=CONTEXTS[task])
-    assert task.static_reference or task.reference_time >= 0
-=======
 
     task = task(llm_pipeline=mock_llm_pipeline(), context=CONTEXTS[task])
     assert task.static_reference or task.reference_time>=0
->>>>>>> 21ca6967
 
 
 @pytest.mark.parametrize("task", TASKS)
 def test_task_contains_reference_time(task: Task):
-<<<<<<< HEAD
-    task = task(llm_pipeline=LLM_PIPELINE, context=CONTEXTS[task])
-    assert task.static_query or task.query_time >= 0
-=======
 
     task = task(llm_pipeline=mock_llm_pipeline(), context=CONTEXTS[task])
     assert task.static_query or task.query_time>=0
->>>>>>> 21ca6967
 
 
 @pytest.mark.parametrize("task", TASKS)
 @pytest.mark.parametrize("full", (True, False))
 def test_task_state_dict(task: Task, full: bool):
-<<<<<<< HEAD
-    task = task(llm_pipeline=LLM_PIPELINE, context=CONTEXTS[task])
-=======
 
     task = task(llm_pipeline=mock_llm_pipeline(), context=CONTEXTS[task])
->>>>>>> 21ca6967
     assert type(task.__state_dict__(full)) == dict
 
 
@@ -100,12 +82,8 @@
 def test_task_contains_required_definition(
     task: Task, definition: str, expected_weight: float
 ):
-<<<<<<< HEAD
-    task = task(llm_pipeline=LLM_PIPELINE, context=CONTEXTS[task])
-=======
 
     task = task(llm_pipeline=mock_llm_pipeline(), context=CONTEXTS[task])
->>>>>>> 21ca6967
     model_infos = getattr(task, definition)
     total_weight = 0
     for model_info in model_infos:
