--- conflicted
+++ resolved
@@ -107,121 +107,6 @@
         return StreamingResponse(content="Internal Server Error", status_code=500)
 
 
-<<<<<<< HEAD
-@router.post(
-    "/web_retrieval",
-    response_model=WebRetrievalResponse,
-    summary="Web retrieval endpoint",
-    description="Retrieves information from the web based on a search query using multiple miners.",
-    response_description="List of unique web search results",
-    status_code=status.HTTP_200_OK,
-    responses={
-        status.HTTP_200_OK: {
-            "description": "Successful response with web search results",
-            "model": WebRetrievalResponse,
-        },
-        status.HTTP_500_INTERNAL_SERVER_ERROR: {
-            "description": "Internal server error, no available miners, or no successful miner responses"
-        },
-    },
-)
-async def web_retrieval(
-    request: WebRetrievalRequest,
-    api_key: str = Depends(validate_api_key),
-):
-    """
-    Web retrieval endpoint that queries multiple miners to search the web.
-
-    This endpoint distributes a search query to multiple miners, which perform web searches
-    and return relevant results. The results are deduplicated based on URLs before being returned.
-
-    ## Request Parameters:
-    - **search_query** (str): The query to search for on the web. Required.
-    - **n_miners** (int, default=10): Number of miners to query for results.
-    - **n_results** (int, default=5): Maximum number of results to return in the response.
-    - **max_response_time** (int, default=10): Maximum time to wait for responses in seconds.
-    - **uids** (List[int], optional): Optional list of specific miner UIDs to query.
-
-    ## Response:
-    Returns a list of unique web search results, each containing:
-    - **url** (str): The URL of the web page
-    - **content** (str, optional): The relevant content from the page
-    - **relevant** (str, optional): Information about why this result is relevant
-
-    Example request:
-    ```json
-    {
-      "search_query": "latest advancements in quantum computing",
-      "n_miners": 15,
-      "n_results": 10
-    }
-    ```
-    """
-    if request.uids:
-        uids = request.uids
-        try:
-            uids = list(map(int, uids))
-        except Exception:
-            logger.error(f"Error in uids: {uids}")
-    else:
-        uids = filter_available_uids(
-            task="WebRetrievalTask", test=shared_settings.API_TEST_MODE, n_miners=request.n_miners
-        )
-        uids = random.sample(uids, min(len(uids), request.n_miners))
-
-    if len(uids) == 0:
-        raise HTTPException(status_code=500, detail="No available miners")
-
-    body = {
-        "seed": random.randint(0, 1_000_000),
-        "sampling_parameters": shared_settings.SAMPLING_PARAMS,
-        "task": "WebRetrievalTask",
-        "target_results": request.n_results,
-        "timeout": request.max_response_time,
-        "messages": [
-            {"role": "user", "content": request.search_query},
-        ],
-    }
-
-    timeout_seconds = 30  # TODO: We need to scale down this timeout
-    logger.debug(f"🔍 Querying miners: {uids} for web retrieval")
-    stream_results = await query_miners(uids, body, timeout_seconds)
-    results = [
-        "".join(res.accumulated_chunks)
-        for res in stream_results
-        if isinstance(res, SynapseStreamResult) and res.accumulated_chunks
-    ]
-    distinct_results = list(np.unique(results))
-    loaded_results = []
-    for result in distinct_results:
-        try:
-            loaded_results.append(json.loads(result))
-            logger.info(f"🔍 Result: {result}")
-        except Exception:
-            logger.error(f"🔍 Result: {result}")
-    if len(loaded_results) == 0:
-        raise HTTPException(status_code=500, detail="No miner responded successfully")
-
-    collected_chunks_list = [res.accumulated_chunks if res and res.accumulated_chunks else [] for res in stream_results]
-    collected_chunks_raw_list = [res.accumulated_chunk_dicts_raw if res and res.accumulated_chunk_dicts_raw else [] for res in stream_results]
-    asyncio.create_task(scoring_queue.scoring_queue.append_response(uids=uids, body=body, chunks=collected_chunks_list, chunk_dicts_raw=collected_chunks_raw_list))
-    loaded_results = [json.loads(r) if isinstance(r, str) else r for r in loaded_results]
-    flat_results = [item for sublist in loaded_results for item in sublist]
-    unique_results = []
-    seen_urls = set()
-
-    for result in flat_results:
-        if isinstance(result, dict) and "url" in result:
-            if result["url"] not in seen_urls:
-                seen_urls.add(result["url"])
-                # Convert dict to WebSearchResult
-                unique_results.append(WebSearchResult(**result))
-
-    return WebRetrievalResponse(results=unique_results)
-
-
-=======
->>>>>>> 9342f4e7
 async def test_time_inference(request: TestTimeInferenceRequest):
     """
     Test time inference endpoint that provides step-by-step reasoning.
