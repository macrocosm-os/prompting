import asyncio
import json
import random
import time
import uuid

import numpy as np
from fastapi import APIRouter, Depends, Header, HTTPException, Request
from loguru import logger
from openai.types.chat.chat_completion_chunk import ChatCompletionChunk, Choice, ChoiceDelta
from starlette.responses import StreamingResponse

from shared import settings
from shared.epistula import SynapseStreamResult, query_miners
from validator_api import scoring_queue
from validator_api.api_management import _keys
from validator_api.chat_completion import chat_completion
from validator_api.mixture_of_miners import mixture_of_miners
from validator_api.test_time_inference import generate_response
from validator_api.utils import filter_available_uids

shared_settings = settings.shared_settings

router = APIRouter()
N_MINERS = 5


def validate_api_key(api_key: str = Header(...)):
    if api_key not in _keys:
        raise HTTPException(status_code=403, detail="Invalid API key")
    return _keys[api_key]


@router.post("/v1/chat/completions")
async def completions(request: Request, api_key: str = Depends(validate_api_key)):
    """Main endpoint that handles both regular and mixture of miners chat completion."""
    try:
        body = await request.json()
        body["seed"] = int(body.get("seed") or random.randint(0, 1000000))
<<<<<<< HEAD
        logger.debug(f"Received UIDs: {body.get('uids')}")
        uids = body.get("uids") or filter_available_uids(task=body.get("task"), model=body.get("model"))
=======
        uids = body.get("uids") or filter_available_uids(
            task=body.get("task"), model=body.get("model"), test=shared_settings.API_TEST_MODE
        )
>>>>>>> 970636f9
        if not uids:
            raise HTTPException(status_code=500, detail="No available miners")
        uids = random.sample(uids, min(len(uids), N_MINERS))
        logger.debug(f"Sampled UIDs: {uids}")

        # Choose between regular completion and mixture of miners.
        if body.get("test_time_inference", False):
            return await test_time_inference(body["messages"], body.get("model", None))
        if body.get("mixture", False):
            return await mixture_of_miners(body, uids=uids)
        else:
            return await chat_completion(body, uids=uids)

    except Exception as e:
        logger.exception(f"Error in chat completion: {e}")
        return StreamingResponse(content="Internal Server Error", status_code=500)


@router.post("/web_retrieval")
async def web_retrieval(search_query: str, n_miners: int = 10, n_results: int = 5, max_response_time: int = 10):
    uids = filter_available_uids(task="WebRetrievalTask", test=shared_settings.API_TEST_MODE)
    if not uids:
        raise HTTPException(status_code=500, detail="No available miners")
    uids = random.sample(uids, min(len(uids), n_miners))
    logger.debug(f"🔍 Querying uids: {uids}")
    if len(uids) == 0:
        logger.warning("No available miners. This should already have been caught earlier.")
        return

    body = {
        "seed": random.randint(0, 1_000_000),
        "sampling_parameters": shared_settings.SAMPLING_PARAMS,
        "task": "WebRetrievalTask",
        "target_results": n_results,
        "timeout": max_response_time,
        "messages": [
            {"role": "user", "content": search_query},
        ],
    }

    timeout_seconds = 30
    stream_results = await query_miners(uids, body, timeout_seconds)
    results = [
        "".join(res.accumulated_chunks)
        for res in stream_results
        if isinstance(res, SynapseStreamResult) and res.accumulated_chunks
    ]
    distinct_results = list(np.unique(results))
    logger.info(
        f"🔍 Collected responses from {len(stream_results)} miners. {len(results)} responded successfully with a total of {len(distinct_results)} distinct results"
    )
    loaded_results = []
    for result in distinct_results:
        try:
            loaded_results.append(json.loads(result))
            logger.info(f"🔍 Result: {result}")
        except Exception:
            logger.error(f"🔍 Result: {result}")
    if len(loaded_results) == 0:
        raise HTTPException(status_code=500, detail="No miner responded successfully")

    collected_chunks_list = [res.accumulated_chunks if res and res.accumulated_chunks else [] for res in stream_results]
    asyncio.create_task(scoring_queue.scoring_queue.append_response(uids=uids, body=body, chunks=collected_chunks_list))
    return loaded_results


@router.post("/test_time_inference")
async def test_time_inference(messages: list[dict], model: str = None):
    async def create_response_stream(messages):
        async for steps, total_thinking_time in generate_response(messages, model=model):
            if total_thinking_time is not None:
                logger.info(f"**Total thinking time: {total_thinking_time:.2f} seconds**")
            yield steps, total_thinking_time

    # Create a streaming response that yields each step
    async def stream_steps():
        try:
            i = 0
            async for steps, thinking_time in create_response_stream(messages):
                i += 1
                yield "data: " + ChatCompletionChunk(
                    id=str(uuid.uuid4()),
                    created=int(time.time()),
                    model=model or "None",
                    object="chat.completion.chunk",
                    choices=[
                        Choice(index=i, delta=ChoiceDelta(content=f"## {steps[-1][0]}\n\n{steps[-1][1]}" + "\n\n"))
                    ],
                ).model_dump_json() + "\n\n"
        except Exception as e:
            logger.exception(f"Error during streaming: {e}")
            yield f'data: {{"error": "Internal Server Error: {str(e)}"}}\n\n'
        finally:
            yield "data: [DONE]\n\n"

    return StreamingResponse(
        stream_steps(),
        media_type="text/event-stream",
        headers={
            "Cache-Control": "no-cache",
            "Connection": "keep-alive",
        },
    )<|MERGE_RESOLUTION|>--- conflicted
+++ resolved
@@ -37,14 +37,9 @@
     try:
         body = await request.json()
         body["seed"] = int(body.get("seed") or random.randint(0, 1000000))
-<<<<<<< HEAD
-        logger.debug(f"Received UIDs: {body.get('uids')}")
-        uids = body.get("uids") or filter_available_uids(task=body.get("task"), model=body.get("model"))
-=======
         uids = body.get("uids") or filter_available_uids(
             task=body.get("task"), model=body.get("model"), test=shared_settings.API_TEST_MODE
         )
->>>>>>> 970636f9
         if not uids:
             raise HTTPException(status_code=500, detail="No available miners")
         uids = random.sample(uids, min(len(uids), N_MINERS))
