--- conflicted
+++ resolved
@@ -42,12 +42,6 @@
         )
         if not uids:
             raise HTTPException(status_code=500, detail="No available miners")
-<<<<<<< HEAD
-        uids = random.sample(uids, min(len(uids), N_MINERS))
-        logger.debug(f"Sampled UIDs: {uids}")
-=======
->>>>>>> 5f9384d0
-
         # Choose between regular completion and mixture of miners.
         if body.get("test_time_inference", False):
             return await test_time_inference(body["messages"], body.get("model", None))
