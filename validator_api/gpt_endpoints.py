import asyncio
import json
import random
import time
import uuid

import numpy as np
from fastapi import APIRouter, Depends, Header, HTTPException
from loguru import logger
from openai.types.chat.chat_completion_chunk import ChatCompletionChunk, Choice, ChoiceDelta
from starlette.responses import StreamingResponse

from shared import settings

shared_settings = settings.shared_settings
from shared.epistula import SynapseStreamResult, query_miners
from validator_api import scoring_queue
from validator_api.api_management import _keys
from validator_api.chat_completion import chat_completion
from validator_api.mixture_of_miners import mixture_of_miners
from validator_api.test_time_inference import generate_response
from validator_api.utils import filter_available_uids

<<<<<<< HEAD
from .serializers import ChatCompletionRequest, ErrorResponse, SearchResult, WebSearchResponse

shared_settings = settings.shared_settings

=======
>>>>>>> 82846ae2
router = APIRouter()
N_MINERS = 5


def validate_api_key(api_key: str = Header(...)):
    """Validates API key for authentication."""
    if api_key not in _keys:
        raise HTTPException(status_code=403, detail="Invalid API key")
    return _keys[api_key]


@router.post(
    "/v1/chat/completions",
    response_model=WebSearchResponse,
    responses={
        200: {
            "description": "Successfully generated chat completion",
            "model": WebSearchResponse,
            "content": {"application/json": {"example": {"results": [{"content": "This is a sample response..."}]}}},
        },
        403: {
            "description": "Invalid API key provided",
            "model": ErrorResponse,
            "content": {"application/json": {"example": {"detail": "Invalid API key"}}},
        },
        500: {
            "description": "Server error occurred",
            "model": ErrorResponse,
            "content": {"application/json": {"example": {"detail": "No available miners"}}},
        },
    },
    summary="Generate chat completions",
    description="""
    Generates chat completions using various strategies:

    - Standard chat completion
    - Mixture-of-miners strategy
    - Test-time inference

    The endpoint automatically selects the appropriate strategy based on request parameters.
    Results are streamed back to the client as they are generated.
    """,
)
async def completions(request: ChatCompletionRequest, api_key: str = Depends(validate_api_key)):
    """
    Executes a chat completion request.

    - **request**: JSON request body following `ChatCompletionRequest` model.
    - **api_key**: Authentication header for API access.

    Determines whether to use:
    - Standard chat completion (`chat_completion`).
    - Mixture-of-miners strategy (`mixture_of_miners`).
    - Test-time inference (`test_time_inference`).
    """
    try:
        body = await request.json()
        body["seed"] = int(body.get("seed") or random.randint(0, 1000000))
        uids = body.get("uids") or filter_available_uids(
            task=body.get("task"), model=body.get("model"), test=shared_settings.API_TEST_MODE, n_miners=N_MINERS
        )
        if not uids:
            raise HTTPException(status_code=500, detail="No available miners")
<<<<<<< HEAD

        if request.test_time_inference:
            return await test_time_inference(request.messages, request.model)

        if request.mixture:
            return await mixture_of_miners(request.dict(), uids=uids)

        return await chat_completion(request.dict(), uids=uids)
=======
        # Choose between regular completion and mixture of miners.
        if body.get("test_time_inference", False):
            return await test_time_inference(body["messages"], body.get("model", None))
        if body.get("mixture", False):
            return await mixture_of_miners(body, uids=uids)
        else:
            return await chat_completion(body, uids=uids)
>>>>>>> 82846ae2

    except Exception as e:
        logger.exception(f"Error in chat completion: {e}")
        return StreamingResponse(content="Internal Server Error", status_code=500)


@router.post(
    "/web_retrieval",
    response_model=WebSearchResponse,
    responses={
        200: {"description": "Successfully retrieved search results", "model": WebSearchResponse},
        403: {"description": "Invalid API key provided", "model": ErrorResponse},
        422: {"description": "Invalid request parameters", "model": ErrorResponse},
        500: {"description": "Server error occurred", "model": ErrorResponse},
    },
    summary="Search the web using distributed miners",
    description="""
    Executes web searches using a distributed network of miners:

    1. Queries multiple miners in parallel
    2. Aggregates and deduplicates results
    3. Parses and validates all responses
    4. Returns a unified set of search results

    The search is performed using DuckDuckGo through the miner network.
    """,
)
async def web_retrieval(search_query: str, n_miners: int = 10, n_results: int = 5, max_response_time: int = 10):
    """
    Handles web retrieval through distributed miners.

    - **request**: JSON request body following `WebSearchQuery` model.

    If no miners are available, an HTTPException is raised.
    """
    uids = filter_available_uids(task="WebRetrievalTask", test=shared_settings.API_TEST_MODE, n_miners=n_miners)
    if not uids:
        raise HTTPException(status_code=500, detail="No available miners")

    uids = random.sample(uids, min(len(uids), n_miners))
<<<<<<< HEAD
    logger.debug(f"🔍 Querying uids: {uids}")
=======
    if len(uids) == 0:
        logger.warning("No available miners. This should already have been caught earlier.")
        return
>>>>>>> 82846ae2

    body = {
        "seed": random.randint(0, 1_000_000),
        "sampling_parameters": shared_settings.SAMPLING_PARAMS,
        "task": "WebRetrievalTask",
        "target_results": n_results,
        "timeout": max_response_time,
        "messages": [
            {"role": "user", "content": search_query},
        ],
    }

    timeout_seconds = 30
    stream_results = await query_miners(uids, body, timeout_seconds)

    results = [
        "".join(res.accumulated_chunks)
        for res in stream_results
        if isinstance(res, SynapseStreamResult) and res.accumulated_chunks
    ]

    distinct_results = list(np.unique(results))
<<<<<<< HEAD
    logger.info(f"🔍 {len(results)} miners responded successfully with {len(distinct_results)} distinct results.")

    search_results = []
=======
    loaded_results = []
>>>>>>> 82846ae2
    for result in distinct_results:
        try:
            parsed_result = json.loads(result)
            search_results.append(SearchResult(**parsed_result))
            logger.info(f"🔍 Parsed Result: {parsed_result}")
        except Exception:
            logger.error(f"🔍 Failed to parse result: {result}")

    if len(search_results) == 0:
        raise HTTPException(status_code=500, detail="No miner responded successfully")

<<<<<<< HEAD
    asyncio.create_task(scoring_queue.scoring_queue.append_response(uids=uids, body=body, chunks=[]))
    return WebSearchResponse(results=search_results)


@router.post(
    "/test_time_inference",
    responses={
        200: {"description": "Successfully generated inference response", "content": {"text/event-stream": {}}},
        500: {"description": "Server error occurred", "model": ErrorResponse},
    },
    summary="Generate responses using test-time inference",
    description="""
    Generates responses using test-time inference strategy:

    - Streams response steps as they are generated
    - Includes thinking time metrics
    - Returns results in a streaming event format
    """,
)
async def test_time_inference(messages: list[dict], model: str | None = None):
    """
    Handles test-time inference requests.

    - **messages**: List of messages used for inference.
    - **model**: Optional model to use for generating responses.
=======
    collected_chunks_list = [res.accumulated_chunks if res and res.accumulated_chunks else [] for res in stream_results]
    asyncio.create_task(scoring_queue.scoring_queue.append_response(uids=uids, body=body, chunks=collected_chunks_list))
    return loaded_results
>>>>>>> 82846ae2

    Returns a streaming response of the generated chat output.
    """

    async def create_response_stream(messages):
        async for steps, total_thinking_time in generate_response(messages, model=model):
            if total_thinking_time is not None:
                logger.debug(f"**Total thinking time: {total_thinking_time:.2f} seconds**")
            yield steps, total_thinking_time

    async def stream_steps():
        try:
            i = 0
            async for steps, thinking_time in create_response_stream(messages):
                i += 1
                yield "data: " + ChatCompletionChunk(
                    id=str(uuid.uuid4()),
                    created=int(time.time()),
                    model=model or "None",
                    object="chat.completion.chunk",
                    choices=[
                        Choice(index=i, delta=ChoiceDelta(content=f"## {steps[-1][0]}\n\n{steps[-1][1]}" + "\n\n"))
                    ],
                ).model_dump_json() + "\n\n"
        except Exception as e:
            logger.exception(f"Error during streaming: {e}")
            yield f'data: {{"error": "Internal Server Error: {str(e)}"}}\n\n'
        finally:
            yield "data: [DONE]\n\n"

    return StreamingResponse(
        stream_steps(),
        media_type="text/event-stream",
        headers={
            "Cache-Control": "no-cache",
            "Connection": "keep-alive",
        },
    )<|MERGE_RESOLUTION|>--- conflicted
+++ resolved
@@ -20,14 +20,8 @@
 from validator_api.mixture_of_miners import mixture_of_miners
 from validator_api.test_time_inference import generate_response
 from validator_api.utils import filter_available_uids
-
-<<<<<<< HEAD
 from .serializers import ChatCompletionRequest, ErrorResponse, SearchResult, WebSearchResponse
 
-shared_settings = settings.shared_settings
-
-=======
->>>>>>> 82846ae2
 router = APIRouter()
 N_MINERS = 5
 
@@ -91,16 +85,6 @@
         )
         if not uids:
             raise HTTPException(status_code=500, detail="No available miners")
-<<<<<<< HEAD
-
-        if request.test_time_inference:
-            return await test_time_inference(request.messages, request.model)
-
-        if request.mixture:
-            return await mixture_of_miners(request.dict(), uids=uids)
-
-        return await chat_completion(request.dict(), uids=uids)
-=======
         # Choose between regular completion and mixture of miners.
         if body.get("test_time_inference", False):
             return await test_time_inference(body["messages"], body.get("model", None))
@@ -108,7 +92,6 @@
             return await mixture_of_miners(body, uids=uids)
         else:
             return await chat_completion(body, uids=uids)
->>>>>>> 82846ae2
 
     except Exception as e:
         logger.exception(f"Error in chat completion: {e}")
@@ -149,13 +132,9 @@
         raise HTTPException(status_code=500, detail="No available miners")
 
     uids = random.sample(uids, min(len(uids), n_miners))
-<<<<<<< HEAD
-    logger.debug(f"🔍 Querying uids: {uids}")
-=======
     if len(uids) == 0:
         logger.warning("No available miners. This should already have been caught earlier.")
         return
->>>>>>> 82846ae2
 
     body = {
         "seed": random.randint(0, 1_000_000),
@@ -178,13 +157,7 @@
     ]
 
     distinct_results = list(np.unique(results))
-<<<<<<< HEAD
-    logger.info(f"🔍 {len(results)} miners responded successfully with {len(distinct_results)} distinct results.")
-
     search_results = []
-=======
-    loaded_results = []
->>>>>>> 82846ae2
     for result in distinct_results:
         try:
             parsed_result = json.loads(result)
@@ -196,7 +169,6 @@
     if len(search_results) == 0:
         raise HTTPException(status_code=500, detail="No miner responded successfully")
 
-<<<<<<< HEAD
     asyncio.create_task(scoring_queue.scoring_queue.append_response(uids=uids, body=body, chunks=[]))
     return WebSearchResponse(results=search_results)
 
@@ -222,11 +194,6 @@
 
     - **messages**: List of messages used for inference.
     - **model**: Optional model to use for generating responses.
-=======
-    collected_chunks_list = [res.accumulated_chunks if res and res.accumulated_chunks else [] for res in stream_results]
-    asyncio.create_task(scoring_queue.scoring_queue.append_response(uids=uids, body=body, chunks=collected_chunks_list))
-    return loaded_results
->>>>>>> 82846ae2
 
     Returns a streaming response of the generated chat output.
     """
