import asyncio
import json
import random
import re
import time

from loguru import logger

from prompting.llms.apis.llm_messages import LLMMessage, LLMMessages
from prompting.llms.apis.llm_wrapper import LLMWrapper
from shared.timer import Timer
from validator_api.chat_completion import chat_completion

MAX_THINKING_STEPS = 10
ATTEMPTS_PER_STEP = 10


def parse_multiple_json(api_response):
    """
    Parses a string containing multiple JSON objects and returns a list of dictionaries.

    Args:
        api_response (str): The string returned by the API containing JSON objects.

    Returns:
        list: A list of dictionaries parsed from the JSON objects.
    """
    # Regular expression pattern to match individual JSON objects
    json_pattern = re.compile(r"\{.*?\}", re.DOTALL)

    # Find all JSON object strings in the response
    json_strings = json_pattern.findall(api_response)

    parsed_objects = []
    for json_str in json_strings:
        try:
            # Replace escaped single quotes with actual single quotes
            json_str_clean = json_str.replace("\\'", "'")

            # Parse the JSON string into a dictionary
            obj = json.loads(json_str_clean)
            parsed_objects.append(obj)
        except json.JSONDecodeError as e:
            print(f"Failed to parse JSON object: {e}")
            continue

    if len(parsed_objects) == 0:
        logger.error(
            f"No valid JSON objects found in the response - couldn't parse json. The miner response was: {api_response}"
        )
        return None
    if (
        not parsed_objects[0].get("title")
        or not parsed_objects[0].get("content")
        or not parsed_objects[0].get("next_action")
    ):
        logger.error(
            f"Invalid JSON object found in the response - field missing. The miner response was: {api_response}"
        )
        return None
    return parsed_objects


<<<<<<< HEAD
async def make_api_call(messages, model=None, is_final_answer: bool = False, use_miners: bool = True, target_uids=None):
=======
async def make_api_call(messages, model=None, is_final_answer=False, target_uids=None):
>>>>>>> e9f31be2
    async def single_attempt():
        try:
            if use_miners:
                response = await chat_completion(
                    body={
                        "messages": messages,
                        "model": model,
                        "task": "InferenceTask",
                        "test_time_inference": True,
                        "mixture": False,
                        "sampling_parameters": {
                            "temperature": 0.5,
                            "max_new_tokens": 500,
                        },
                        "seed": random.randint(0, 1000000),
                    },
<<<<<<< HEAD
                    num_miners=3,
                    uids=target_uids,
                )
                response_str = response.choices[0].message.content
            else:
                logger.debug("Using SN19 API for inference in MSR")
                response_str = LLMWrapper.chat_complete(
                    messages=LLMMessages(*[LLMMessage(role=m["role"], content=m["content"]) for m in messages]),
                    model=model,
                    temperature=0.5,
                    max_tokens=2000,
                )

            logger.debug(f"Making API call with\n\nMESSAGES: {messages}\n\nRESPONSE: {response_str}")
            response_dict = parse_multiple_json(response_str)[0]
=======
                    "seed": (seed := random.randint(0, 1000000)),
                },
                num_miners=3,
                uids=target_uids,
            )
            logger.debug(
                f"Making API call with\n\nMESSAGES: {messages}\n\nSEED: {seed}\n\nRESPONSE: {response.choices[0].message.content}"
            )
            response_dict = parse_multiple_json(response.choices[0].message.content)[0]
>>>>>>> e9f31be2
            return response_dict
        except Exception as e:
            logger.warning(f"Failed to get valid response: {e}")
            return None

    # When not using miners, let's try and save tokens
    if not use_miners:
        for _ in range(ATTEMPTS_PER_STEP):
            try:
                result = await single_attempt()
                if result is not None:
                    return result
                else:
                    logger.error("Failed to get valid response")
                    continue
            except Exception as e:
                logger.error(f"Failed to get valid response: {e}")
                continue
    else:
        # when using miners, we try and save time
        tasks = [asyncio.create_task(single_attempt()) for _ in range(ATTEMPTS_PER_STEP)]

        # As each task completes, check if it was successful
        for completed_task in asyncio.as_completed(tasks):
            try:
                result = await completed_task
                if result is not None:
                    # Cancel remaining tasks
                    for task in tasks:
                        task.cancel()
                    return result
            except Exception as e:
                logger.error(f"Task failed with error: {e}")
                continue

    # If all tasks failed, return error response
    error_msg = "All concurrent API calls failed"
    logger.error(error_msg)
    if is_final_answer:
        return {
            "title": "Error",
            "content": f"Failed to generate final answer. Error: {error_msg}",
        }
    else:
        return {
            "title": "Error",
            "content": f"Failed to generate step. Error: {error_msg}",
            "next_action": "final_answer",
        }


<<<<<<< HEAD
async def generate_response(original_messages: list[dict[str, str]], model: str = None, target_uids: list[str] = None, use_miners: bool = True):
=======
async def generate_response(original_messages: list[dict[str, str]], model: str = None, target_uids: list[str] = None):
>>>>>>> e9f31be2
    messages = [
        {
            "role": "system",
            "content": """You are a world-class expert in analytical reasoning and problem-solving. Your task is to break down complex problems through rigorous step-by-step analysis, carefully examining each aspect before moving forward. For each reasoning step:

OUTPUT FORMAT:
Return a JSON object with these required fields:
{
    "title": "Brief, descriptive title of current reasoning phase",
    "content": "Detailed explanation of your analysis",
    "next_action": "continue" or "final_answer"
}

REASONING PROCESS:
1. Initial Analysis
   - Break down the problem into core components
   - Identify key constraints and requirements
   - List relevant domain knowledge and principles

2. Multiple Perspectives
   - Examine the problem from at least 3 different angles
   - Consider both conventional and unconventional approaches
   - Identify potential biases in initial assumptions

3. Exploration & Validation
   - Test preliminary conclusions against edge cases
   - Apply domain-specific best practices
   - Quantify confidence levels when possible (e.g., 90% certain)
   - Document key uncertainties or limitations

4. Critical Review
   - Actively seek counterarguments to your reasoning
   - Identify potential failure modes
   - Consider alternative interpretations of the data/requirements
   - Validate assumptions against provided context

5. Synthesis & Refinement
   - Combine insights from multiple approaches
   - Strengthen weak points in the reasoning chain
   - Address identified edge cases and limitations
   - Build towards a comprehensive solution

REQUIREMENTS:
- Each step must focus on ONE specific aspect of reasoning
- Explicitly state confidence levels and uncertainty
- When evaluating options, use concrete criteria
- Include specific examples or scenarios when relevant
- Acknowledge limitations in your knowledge or capabilities
- Maintain logical consistency across steps
- Build on previous steps while avoiding redundancy

CRITICAL THINKING CHECKLIST:
✓ Have I considered non-obvious interpretations?
✓ Are my assumptions clearly stated and justified?
✓ Have I identified potential failure modes?
✓ Is my confidence level appropriate given the evidence?
✓ Have I adequately addressed counterarguments?

Remember: Quality of reasoning is more important than speed. Take the necessary steps to build a solid analytical foundation before moving to conclusions.""",
        }
    ]
    messages += original_messages
    messages += [
        {
            "role": "assistant",
            "content": "I understand. I will now analyze the problem systematically, following the structured reasoning process while maintaining high standards of analytical rigor and self-criticism.",
        }
    ]

    steps = []
    step_count = 1
    total_thinking_time = 0

    for _ in range(MAX_THINKING_STEPS):
        with Timer() as timer:
<<<<<<< HEAD
            step_data = await make_api_call(messages, model=model, use_miners=use_miners, target_uids=target_uids)
=======
            step_data = await make_api_call(messages, model=model, target_uids=target_uids)
>>>>>>> e9f31be2
        thinking_time = timer.final_time
        total_thinking_time += thinking_time

        steps.append((f"Step {step_count}: {step_data['title']}", step_data["content"], thinking_time))

        messages.append({"role": "assistant", "content": json.dumps(step_data)})

        if step_data["next_action"] == "final_answer" or not step_data.get("next_action"):
            break

        step_count += 1
        yield steps, None

    messages.append(
        {
            "role": "user",
            "content": """Based on your thorough analysis, please provide your final answer. Your response should:
        1. Clearly state your conclusion
        2. Summarize the key supporting evidence
        3. Acknowledge any remaining uncertainties
        4. Include relevant caveats or limitations

        Return your answer in the same JSON format as previous steps.""",
        }
    )

    start_time = time.time()
<<<<<<< HEAD
    final_data = await make_api_call(messages, model=model, is_final_answer=True, use_miners=use_miners, target_uids=target_uids)

=======
    final_data = await make_api_call(messages, is_final_answer=True, model=model, target_uids=target_uids)
>>>>>>> e9f31be2
    end_time = time.time()
    thinking_time = end_time - start_time
    total_thinking_time += thinking_time

    if final_data["title"] == "Error":
        steps.append(("Error", final_data["content"], thinking_time))
        raise ValueError(f"Failed to generate final answer: {final_data['content']}")

    steps.append(("Final Answer", final_data["content"], thinking_time))

    yield steps, total_thinking_time<|MERGE_RESOLUTION|>--- conflicted
+++ resolved
@@ -61,11 +61,9 @@
     return parsed_objects
 
 
-<<<<<<< HEAD
-async def make_api_call(messages, model=None, is_final_answer: bool = False, use_miners: bool = True, target_uids=None):
-=======
-async def make_api_call(messages, model=None, is_final_answer=False, target_uids=None):
->>>>>>> e9f31be2
+async def make_api_call(
+    messages, model=None, is_final_answer: bool = False, use_miners: bool = True, target_uids: list[str] = None
+):
     async def single_attempt():
         try:
             if use_miners:
@@ -82,7 +80,6 @@
                         },
                         "seed": random.randint(0, 1000000),
                     },
-<<<<<<< HEAD
                     num_miners=3,
                     uids=target_uids,
                 )
@@ -98,17 +95,6 @@
 
             logger.debug(f"Making API call with\n\nMESSAGES: {messages}\n\nRESPONSE: {response_str}")
             response_dict = parse_multiple_json(response_str)[0]
-=======
-                    "seed": (seed := random.randint(0, 1000000)),
-                },
-                num_miners=3,
-                uids=target_uids,
-            )
-            logger.debug(
-                f"Making API call with\n\nMESSAGES: {messages}\n\nSEED: {seed}\n\nRESPONSE: {response.choices[0].message.content}"
-            )
-            response_dict = parse_multiple_json(response.choices[0].message.content)[0]
->>>>>>> e9f31be2
             return response_dict
         except Exception as e:
             logger.warning(f"Failed to get valid response: {e}")
@@ -160,11 +146,9 @@
         }
 
 
-<<<<<<< HEAD
-async def generate_response(original_messages: list[dict[str, str]], model: str = None, target_uids: list[str] = None, use_miners: bool = True):
-=======
-async def generate_response(original_messages: list[dict[str, str]], model: str = None, target_uids: list[str] = None):
->>>>>>> e9f31be2
+async def generate_response(
+    original_messages: list[dict[str, str]], model: str = None, target_uids: list[str] = None, use_miners: bool = True
+):
     messages = [
         {
             "role": "system",
@@ -240,11 +224,7 @@
 
     for _ in range(MAX_THINKING_STEPS):
         with Timer() as timer:
-<<<<<<< HEAD
             step_data = await make_api_call(messages, model=model, use_miners=use_miners, target_uids=target_uids)
-=======
-            step_data = await make_api_call(messages, model=model, target_uids=target_uids)
->>>>>>> e9f31be2
         thinking_time = timer.final_time
         total_thinking_time += thinking_time
 
@@ -257,27 +237,26 @@
 
         step_count += 1
         yield steps, None
+
+    final_answer_prompt = """Based on your thorough analysis, please provide your final answer. Your response should:
+
+        1. Clearly state your conclusion
+        2. Summarize the key supporting evidence
+        3. Acknowledge any remaining uncertainties
+        4. Include relevant caveats or limitations"""
 
     messages.append(
         {
             "role": "user",
-            "content": """Based on your thorough analysis, please provide your final answer. Your response should:
-        1. Clearly state your conclusion
-        2. Summarize the key supporting evidence
-        3. Acknowledge any remaining uncertainties
-        4. Include relevant caveats or limitations
-
-        Return your answer in the same JSON format as previous steps.""",
+            "content": final_answer_prompt,
         }
     )
 
     start_time = time.time()
-<<<<<<< HEAD
-    final_data = await make_api_call(messages, model=model, is_final_answer=True, use_miners=use_miners, target_uids=target_uids)
-
-=======
-    final_data = await make_api_call(messages, is_final_answer=True, model=model, target_uids=target_uids)
->>>>>>> e9f31be2
+    final_data = await make_api_call(
+        messages, model=model, is_final_answer=True, use_miners=use_miners, target_uids=target_uids
+    )
+
     end_time = time.time()
     thinking_time = end_time - start_time
     total_thinking_time += thinking_time
